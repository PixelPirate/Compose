import Testing
@testable import Components
import Synchronization
import Atomics
import Foundation

final class ConcurrentAccessProbe {
    private let active = ManagedAtomic<Int>(0)
    private let violation = ManagedAtomic<Bool>(false)

    func enter() {
        let newValue = active.wrappingIncrementThenLoad(ordering: .acquiring)
        if newValue > 1 {
            violation.store(true, ordering: .relaxed)
        }
    }

    func leave() {
        active.wrappingDecrement(ordering: .releasing)
    }

    var hadViolation: Bool {
        violation.load(ordering: .relaxed)
    }
}

@Test func testQueryPerform() async throws {
    let query = Query {
        Write<Transform>.self
        Gravity.self
    }

    let coordinator = Coordinator()

    for _ in 0..<500 {
        coordinator.spawn(
             Gravity(force: Vector3(x: 1, y: 1, z: 1))
        )
    }
    for _ in 0..<500 {
        coordinator.spawn(
            Transform(position: .zero, rotation: .zero, scale: .zero),
            Gravity(force: Vector3(x: 1, y: 1, z: 1))
        )
    }
    for _ in 0..<500 {
        coordinator.spawn(
            Transform(position: .zero, rotation: .zero, scale: .zero)
        )
    }
    for _ in 0..<500 {
        coordinator.spawn(
            Transform(position: .zero, rotation: .zero, scale: .zero),
            Gravity(force: Vector3(x: 1, y: 1, z: 1))
        )
    }

    await confirmation(expectedCount: 1_000) { confirm in
        query(coordinator) { transform, gravity in
            transform.position.x += gravity.force.x
            confirm()
        }
    }
}

@Test func fixedLoop() async throws {
    await confirmation(expectedCount: 64) { confirmation in
        struct TestSystem: System {
            var metadata: SystemMetadata {
                TestSystem.metadata(from: [])
            }

            static let id = SystemID(name: "MySystem")

            let confirmation: Confirmation

            func run(context: Components.QueryContext, commands: inout Components.Commands) {
                confirmation()
            }
        }

        let coordinator = Coordinator()
        coordinator.addSystem(.fixedUpdate, system: TestSystem(confirmation: confirmation))

        coordinator[resource: WorldClock.self] = coordinator[resource: WorldClock.self].advancing(by: 1.0)
        coordinator.run()
    }
}

@Test func updateExecutor() async throws {
    let coordinator = Coordinator()
    struct TestSystem: System {
        static let id = SystemID(name: "TestSystem")
        var metadata: SystemMetadata {
            Self.metadata(from: [])
        }

        let confirmation: Confirmation

        func run(context: Components.QueryContext, commands: inout Components.Commands) {
            confirmation()
        }
    }
    struct TestExecutor: Executor {
        let confirmation: Confirmation
        func run(systems: ArraySlice<any Components.System>, coordinator: Components.Coordinator, commands: inout Components.Commands) {
            confirmation()
            for system in systems {
                system.run(context: QueryContext(coordinator: coordinator), commands: &commands)
            }
        }
    }
    await confirmation(expectedCount: 1) { systemConfirmation in
        await confirmation(expectedCount: 1) { executorConfirmation in
            coordinator.addSystem(.update, system: TestSystem(confirmation: systemConfirmation))
            #expect(coordinator.systemManager.schedules[.update]?.executor is MultiThreadedExecutor)
            coordinator.update(.update) { schedule in
                schedule.executor = TestExecutor(confirmation: executorConfirmation)
            }
            coordinator.runSchedule(.update)
        }
    }
}

@Test func systemOrder() throws {
    let coordinator = Coordinator()

    struct TestSystem1: System {
        static let id = SystemID(name: "TestSystem1")
        var metadata: SystemMetadata {
            Self.metadata(from: [])
        }

        let confirmation: () -> Void

        func run(context: Components.QueryContext, commands: inout Components.Commands) {
            confirmation()
        }
    }

    struct TestSystem2: System {
        static let id = SystemID(name: "TestSystem2")
        var metadata: SystemMetadata {
            Self.metadata(from: [])
        }

        let confirmation: () -> Void

        func run(context: Components.QueryContext, commands: inout Components.Commands) {
            confirmation()
        }
    }

    struct TestSystem3: System {
        static let id = SystemID(name: "TestSystem3")
        var metadata: SystemMetadata {
            Self.metadata(from: [], runAfter: [TestSystem2.id])
        }

        let confirmation: () -> Void

        func run(context: Components.QueryContext, commands: inout Components.Commands) {
            confirmation()
        }
    }

    let lock: Mutex<[SystemID]> = Mutex([])

    coordinator.addSystem(.update, system: TestSystem1 { lock.withLock { $0.append(TestSystem1.id) } })
    coordinator.addSystem(.update, system: TestSystem3 { lock.withLock { $0.append(TestSystem3.id) } })
    coordinator.addSystem(.update, system: TestSystem2 { lock.withLock { $0.append(TestSystem2.id) } })

    coordinator.update(.update) { $0.executor = MultiThreadedExecutor() }

    coordinator.runSchedule(.update)

    let result1 = lock.withLock { $0 }

    #expect(result1 == [TestSystem1.id, TestSystem2.id, TestSystem3.id])

    lock.withLock { $0.removeAll() }

    coordinator.update(.update) { $0.executor = SingleThreadedExecutor() }

    coordinator.runSchedule(.update)

    let result2 = lock.withLock { $0 }

    #expect(result2 == [TestSystem1.id, TestSystem2.id, TestSystem3.id])
}

@Test func multiThreadedExecutorAvoidsConcurrentComponentMutations() {
    struct ComponentWriterA: System {
        static let id = SystemID(name: "ComponentWriterA")
        nonisolated(unsafe) static let query = Query { Write<Transform>.self }

        let probe: ConcurrentAccessProbe

        var metadata: SystemMetadata {
            Self.metadata(from: [Self.query.schedulingMetadata])
        }

        func run(context: Components.QueryContext, commands: inout Components.Commands) {
            probe.enter()
            defer { probe.leave() }

            Self.query(context) { (transform: Write<Transform>) in
                transform.position.x += 1
            }

            Thread.sleep(forTimeInterval: 0.01)
        }
    }

    struct ComponentWriterB: System {
        static let id = SystemID(name: "ComponentWriterB")
        nonisolated(unsafe) static let query = ComponentWriterA.query

        let probe: ConcurrentAccessProbe

        var metadata: SystemMetadata {
            Self.metadata(from: [Self.query.schedulingMetadata])
        }

        func run(context: Components.QueryContext, commands: inout Components.Commands) {
            probe.enter()
            defer { probe.leave() }

            Self.query(context) { (transform: Write<Transform>) in
                transform.position.x += 1
            }

            Thread.sleep(forTimeInterval: 0.01)
        }
    }

    let probe = ConcurrentAccessProbe()
    let coordinator = Coordinator()
    let entityCount = max(2, ProcessInfo.processInfo.processorCount) * 2

    for _ in 0..<entityCount {
        coordinator.spawn(
            Transform(position: .zero, rotation: .zero, scale: .zero)
        )
    }

    coordinator.addSystem(.update, system: ComponentWriterA(probe: probe))
    coordinator.addSystem(.update, system: ComponentWriterB(probe: probe))

    coordinator.runSchedule(.update)

    #expect(!probe.hadViolation)

    let transforms = Array(Query { Transform.self }.fetchAll(coordinator))
    #expect(transforms.count == entityCount)
    #expect(transforms.allSatisfy { $0.position.x == Float(2) })
}

@Test func multiThreadedExecutorAvoidsConcurrentResourceMutations() {
    struct SharedCounterResource: Sendable {
        var value: Int
    }

    struct ResourceWriterA: System {
        static let id = SystemID(name: "ResourceWriterA")

        let probe: ConcurrentAccessProbe

        var metadata: SystemMetadata {
            SystemMetadata(
                id: Self.id,
                readSignature: ComponentSignature(),
                writeSignature: ComponentSignature(),
                excludedSignature: ComponentSignature(),
                runAfter: [],
                resourceAccess: [(ResourceKey(SharedCounterResource.self), .write)],
                eventAccess: []
            )
        }

        func run(context: Components.QueryContext, commands: inout Components.Commands) {
            probe.enter()
            defer { probe.leave() }

            var counter = context.coordinator[resource: SharedCounterResource.self]
            counter.value += 1
            context.coordinator[resource: SharedCounterResource.self] = counter

            Thread.sleep(forTimeInterval: 0.01)
        }
    }

    struct ResourceWriterB: System {
        static let id = SystemID(name: "ResourceWriterB")

        let probe: ConcurrentAccessProbe

        var metadata: SystemMetadata {
            SystemMetadata(
                id: Self.id,
                readSignature: ComponentSignature(),
                writeSignature: ComponentSignature(),
                excludedSignature: ComponentSignature(),
                runAfter: [],
                resourceAccess: [(ResourceKey(SharedCounterResource.self), .write)],
                eventAccess: []
            )
        }

        func run(context: Components.QueryContext, commands: inout Components.Commands) {
            probe.enter()
            defer { probe.leave() }

            var counter = context.coordinator[resource: SharedCounterResource.self]
            counter.value += 1
            context.coordinator[resource: SharedCounterResource.self] = counter

            Thread.sleep(forTimeInterval: 0.01)
        }
    }

    let probe = ConcurrentAccessProbe()
    let coordinator = Coordinator()
    coordinator.addRessource(SharedCounterResource(value: 0))

    coordinator.addSystem(.update, system: ResourceWriterA(probe: probe))
    coordinator.addSystem(.update, system: ResourceWriterB(probe: probe))

    coordinator.runSchedule(.update)

    #expect(!probe.hadViolation)

    let counter = coordinator[resource: SharedCounterResource.self]
    #expect(counter.value == 2)
}

<<<<<<< HEAD
@Test func resourceChangeTrackingDetectsUpdates() {
    struct CounterResource: Sendable {
=======
@Test func resourceAccessorReturnsStoredValue() {
    struct LocalResource: Sendable {
>>>>>>> e8a01da3
        var value: Int
    }

    let coordinator = Coordinator()
<<<<<<< HEAD
    coordinator.addRessource(CounterResource(value: 0))

    let snapshot = coordinator.makeResourceVersionSnapshot()
    #expect(coordinator.updatedResources(since: snapshot).isEmpty)
    #expect(coordinator.resourceUpdated(CounterResource.self, since: snapshot) == false)

    var counter = coordinator[resource: CounterResource.self]
    counter.value = 42
    coordinator[resource: CounterResource.self] = counter

    let updatedKeys = Set(coordinator.updatedResources(since: snapshot))
    #expect(updatedKeys.contains(ResourceKey(CounterResource.self)))
    #expect(coordinator.resourceUpdated(CounterResource.self, since: snapshot))

    let updatedCounter = coordinator.resourceIfUpdated(CounterResource.self, since: snapshot)
    #expect(updatedCounter?.value == 42)

    let snapshotAfterUpdate = coordinator.makeResourceVersionSnapshot()
    #expect(coordinator.updatedResources(since: snapshotAfterUpdate).isEmpty)
    #expect(coordinator.resourceIfUpdated(CounterResource.self, since: snapshotAfterUpdate) == nil)
=======
    coordinator.addRessource(LocalResource(value: 7))

    var stored: LocalResource = coordinator.resource()
    #expect(stored.value == 7)

    stored.value = 42
    coordinator[resource: LocalResource.self] = stored

    let updated: LocalResource = coordinator.resource()
    #expect(updated.value == 42)
>>>>>>> e8a01da3
}

@Test func queryPerformParallelRespectsFilteringAndMutatesOnce() {
    struct ParallelMarker: Component, Sendable {
        static let componentTag = ComponentTag.makeTag()

        init() {}
    }

    struct ParallelBlocker: Component, Sendable {
        static let componentTag = ComponentTag.makeTag()

        init() {}
    }

    let readQuery = Query {
        WithEntityID.self
        Transform.self
        With<ParallelMarker>.self
        Without<ParallelBlocker>.self
    }

    let writeQuery = Query {
        WithEntityID.self
        Write<Transform>.self
        With<ParallelMarker>.self
        Without<ParallelBlocker>.self
    }

    let coordinator = Coordinator()
    let coreCount = max(2, ProcessInfo.processInfo.processorCount)
    var included: [Entity.ID] = []
    for _ in 0..<(coreCount * 2) {
        included.append(
            coordinator.spawn(
                Transform(position: .zero, rotation: .zero, scale: .zero),
                ParallelMarker()
            )
        )
    }

    let excludedID = coordinator.spawn(
        Transform(position: .zero, rotation: .zero, scale: .zero),
        ParallelMarker(),
        ParallelBlocker()
    )

    let missingMarkerID = coordinator.spawn(
        Transform(position: .zero, rotation: .zero, scale: .zero)
    )

    _ = coordinator.spawn(ParallelMarker())

    var expected = Set<Entity.ID>()
    readQuery(coordinator) { (id: Entity.ID, _: Transform) in
        expected.insert(id)
    }

    #expect(expected == Set(included))

    let invocationCount = ManagedAtomic<Int>(0)
    let results = Mutex<Set<Entity.ID>>(Set())

    writeQuery.performParallel(coordinator) { (id: Entity.ID, transform: Write<Transform>) in
        transform.position.x += 1
        _ = results.withLock { $0.insert(id) }
        invocationCount.wrappingIncrement(ordering: .relaxed)
    }

    let parallelIDs = results.withLock { $0 }
    #expect(parallelIDs == expected)
    #expect(invocationCount.load(ordering: .relaxed) == expected.count)

    let transformPairs = Array(Query { WithEntityID.self; Transform.self }.fetchAll(coordinator))
    let transformsByID = Dictionary(uniqueKeysWithValues: transformPairs)

    for id in included {
        #expect(transformsByID[id]?.position.x ?? Float(-1) == Float(1))
    }

    #expect(transformsByID[excludedID]?.position.x ?? Float(-1) == Float(0))
    #expect(transformsByID[missingMarkerID]?.position.x ?? Float(-1) == Float(0))
}

@Test func queryPerformParallelOnContextProcessesAllEntities() {
    let query = Query {
        Write<Transform>.self
    }

    let coordinator = Coordinator()
    let entityCount = max(2, ProcessInfo.processInfo.processorCount) * 2

    for _ in 0..<entityCount {
        coordinator.spawn(
            Transform(position: .zero, rotation: .zero, scale: .zero)
        )
    }

    let invocationCount = ManagedAtomic<Int>(0)
    let context = QueryContext(coordinator: coordinator)

    query.performParallel(context) { (transform: Write<Transform>) in
        transform.position.x += 1
        invocationCount.wrappingIncrement(ordering: .relaxed)
    }

    #expect(invocationCount.load(ordering: .relaxed) == entityCount)

    let transforms = Array(Query { Transform.self }.fetchAll(coordinator))
    #expect(transforms.count == entityCount)
    #expect(transforms.allSatisfy { $0.position.x == Float(1) })
}

@Test func mainScheduleRunsAllStages() {
    struct StageRecorder<Tag>: System {
        nonisolated(unsafe) static var id: SystemID {
            SystemID(name: "StageRecorder_\(String(describing: Tag.self))")
        }

        var metadata: SystemMetadata { Self.metadata(from: []) }

        let onRun: () -> Void

        func run(context: Components.QueryContext, commands: inout Components.Commands) {
            onRun()
        }
    }

    final class CounterBox {
        let value = ManagedAtomic<Int>(0)
    }

    enum PreStartupTag {}
    enum StartupTag {}
    enum PostStartupTag {}
    enum FirstTag {}
    enum PreUpdateTag {}
    enum FixedFirstTag {}
    enum FixedPreUpdateTag {}
    enum FixedUpdateTag {}
    enum FixedPostUpdateTag {}
    enum FixedLastTag {}
    enum UpdateTag {}
    enum SpawnSceneTag {}
    enum PostUpdateTag {}
    enum LastTag {}

    let coordinator = Coordinator()
    let order = Mutex<[ScheduleLabel]>([])

    func register<Tag>(label: ScheduleLabel, tag _: Tag.Type, counter: CounterBox) {
        coordinator.addSystem(label, system: StageRecorder<Tag> {
            let previous = counter.value.load(ordering: .relaxed)
            if previous == 0 {
                order.withLock { $0.append(label) }
            }
            counter.value.wrappingIncrement(ordering: .relaxed)
        })
    }

    let preStartup = CounterBox()
    let startup = CounterBox()
    let postStartup = CounterBox()
    let first = CounterBox()
    let preUpdate = CounterBox()
    let fixedFirst = CounterBox()
    let fixedPreUpdate = CounterBox()
    let fixedUpdate = CounterBox()
    let fixedPostUpdate = CounterBox()
    let fixedLast = CounterBox()
    let update = CounterBox()
    let spawnScene = CounterBox()
    let postUpdate = CounterBox()
    let last = CounterBox()

    register(label: .preStartup, tag: PreStartupTag.self, counter: preStartup)
    register(label: .startup, tag: StartupTag.self, counter: startup)
    register(label: .postStartup, tag: PostStartupTag.self, counter: postStartup)
    register(label: .first, tag: FirstTag.self, counter: first)
    register(label: .preUpdate, tag: PreUpdateTag.self, counter: preUpdate)
    register(label: .fixedFirst, tag: FixedFirstTag.self, counter: fixedFirst)
    register(label: .fixedPreUpdate, tag: FixedPreUpdateTag.self, counter: fixedPreUpdate)
    register(label: .fixedUpdate, tag: FixedUpdateTag.self, counter: fixedUpdate)
    register(label: .fixedPostUpdate, tag: FixedPostUpdateTag.self, counter: fixedPostUpdate)
    register(label: .fixedLast, tag: FixedLastTag.self, counter: fixedLast)
    register(label: .update, tag: UpdateTag.self, counter: update)
    register(label: .spawnScene, tag: SpawnSceneTag.self, counter: spawnScene)
    register(label: .postUpdate, tag: PostUpdateTag.self, counter: postUpdate)
    register(label: .last, tag: LastTag.self, counter: last)

    MainSystem.reset()

    var fixedClock = coordinator[resource: FixedClock.self]
    fixedClock.timeStep = 0.25
    coordinator[resource: FixedClock.self] = fixedClock

    func advanceWorld(by amount: Double) {
        coordinator[resource: WorldClock.self] = coordinator[resource: WorldClock.self].advancing(by: amount)
    }

    advanceWorld(by: 0.25)
    coordinator.run()

    advanceWorld(by: 0.25)
    coordinator.run()

    let firstRunOrder = order.withLock { $0 }
    #expect(firstRunOrder == [
        .preStartup,
        .startup,
        .postStartup,
        .first,
        .preUpdate,
        .fixedFirst,
        .fixedPreUpdate,
        .fixedUpdate,
        .fixedPostUpdate,
        .fixedLast,
        .update,
        .spawnScene,
        .postUpdate,
        .last
    ])

    #expect(preStartup.value.load(ordering: .relaxed) == 1)
    #expect(startup.value.load(ordering: .relaxed) == 1)
    #expect(postStartup.value.load(ordering: .relaxed) == 1)
    #expect(first.value.load(ordering: .relaxed) == 2)
    #expect(preUpdate.value.load(ordering: .relaxed) == 2)
    #expect(fixedFirst.value.load(ordering: .relaxed) == 2)
    #expect(fixedPreUpdate.value.load(ordering: .relaxed) == 2)
    #expect(fixedUpdate.value.load(ordering: .relaxed) == 2)
    #expect(fixedPostUpdate.value.load(ordering: .relaxed) == 2)
    #expect(fixedLast.value.load(ordering: .relaxed) == 2)
    #expect(update.value.load(ordering: .relaxed) == 2)
    #expect(spawnScene.value.load(ordering: .relaxed) == 2)
    #expect(postUpdate.value.load(ordering: .relaxed) == 2)
    #expect(last.value.load(ordering: .relaxed) == 2)
}

@Test func customScheduleExecution() {
    struct CustomSystem: System {
        static let id = SystemID(name: "CustomSystem")
        var metadata: SystemMetadata { Self.metadata(from: []) }

        let counter: ManagedAtomic<Int>

        func run(context: Components.QueryContext, commands: inout Components.Commands) {
            counter.wrappingIncrement(ordering: .relaxed)
        }
    }

    let customLabel = ScheduleLabel()
    let coordinator = Coordinator()
    let counter = ManagedAtomic<Int>(0)

    coordinator.addSchedule(Schedule(label: customLabel))
    coordinator.addSystem(customLabel, system: CustomSystem(counter: counter))

    coordinator.runSchedule(customLabel)

    coordinator.update(customLabel) { schedule in
        schedule.executor = MultiThreadedExecutor()
    }

    coordinator.runSchedule(customLabel)

    #expect(counter.load(ordering: .relaxed) == 2)
}

@Test func testManyComponents() async {
    struct MockComponent: Component {
        nonisolated(unsafe) static var componentTag: ComponentTag = ComponentTag(rawValue: 0)

        var numberWang: Int = 12
    }

    struct Component_1: Component {
        nonisolated(unsafe) static var componentTag: ComponentTag = ComponentTag(rawValue: 1)

        var numberWang: Int = 12
    }
    struct Component_2: Component {
        nonisolated(unsafe) static var componentTag: ComponentTag = ComponentTag(rawValue: 2)

        var numberWang: Int = 12
    }
    struct Component_3: Component {
        nonisolated(unsafe) static var componentTag: ComponentTag = ComponentTag(rawValue: 3)

        var numberWang: Int = 12
    }
    struct Component_4: Component {
        nonisolated(unsafe) static var componentTag: ComponentTag = ComponentTag(rawValue: 4)

        var numberWang: Int = 12
    }
    struct Component_5: Component {
        nonisolated(unsafe) static var componentTag: ComponentTag = ComponentTag(rawValue: 5)

        var numberWang: Int = 12
    }

    let coordinator = Coordinator()
    let mockComponent = MockComponent()

    for componentNumber in 10..<150 {
        MockComponent.componentTag = ComponentTag(rawValue: componentNumber)
        for _ in 0..<200 {
            coordinator.spawn(mockComponent)
        }
        for _ in 0..<200 {
            let entity = coordinator.spawn()
            for otherComponentNumber in 10..<componentNumber {
                MockComponent.componentTag = ComponentTag(rawValue: otherComponentNumber)
                coordinator.add(mockComponent, to: entity)
            }
        }
    }
    for _ in 0..<100 {
        coordinator.spawn(Component_1())
        coordinator.spawn(Component_2())
        coordinator.spawn(Component_3())
        coordinator.spawn(Component_4())
        coordinator.spawn(Component_5())
        coordinator.spawn(Component_1(), Component_2())
        coordinator.spawn(Component_1(), Component_2(), Component_3())
        coordinator.spawn(Component_1(), Component_2(), Component_3(), Component_4())
        coordinator.spawn(Component_1(), Component_2(), Component_3(), Component_4(), Component_5())
    }

    let query = Query {
        Write<Component_1>.self
        Component_2.self
        Component_3.self
        With<Component_4>.self
        Without<Component_5>.self
    }

    await confirmation(expectedCount: 100) { confirm in
        query(coordinator) { com1, com2, com3 in
            com1.numberWang = com2.numberWang * com3.numberWang * com2.numberWang
            confirm()
        }
    }
}

@Test func addRemove() throws {
    let coordinator = Coordinator()
    for _ in 0..<100 {
        coordinator.spawn(Person())
    }
    let all = Array(Query { WithEntityID.self; Person.self }.fetchAll(coordinator))
    #expect(all.count == 100)
    for i in 0..<50 {
        coordinator.remove(Person.self, from: all[i].0)
    }

    #expect(Array(Query { WithEntityID.self; Person.self }.fetchAll(coordinator)).count == 50)
}

@Test func doubleAddRemove() throws {
    let coordinator = Coordinator()
    for _ in 0..<100 {
        coordinator.spawn(Person())
    }
    let all = Array(Query { WithEntityID.self; Person.self }.fetchAll(coordinator))
    #expect(all.count == 100)
    for i in 0..<50 {
        coordinator.add(Person(), to: all[i].0)
    }
    #expect(Array(Query { WithEntityID.self; Person.self }.fetchAll(coordinator)).count == 100)
}

@Test func combined() async throws {
    let query = Query {
        WithEntityID.self
        Write<Transform>.self
        With<Gravity>.self
        Without<RigidBody>.self
    }

    let coordinator = Coordinator()

    let expectedID = coordinator.spawn(
        Transform(position: .zero, rotation: .zero, scale: .zero),
        Gravity(force: Vector3(x: 1, y: 1, z: 1))
    )

    for _ in 0..<100 {
        coordinator.spawn(
            Transform(position: .zero, rotation: .zero, scale: .zero)
        )
    }

    for _ in 0..<100 {
        coordinator.spawn(
            Transform(position: .zero, rotation: .zero, scale: .zero),
            Gravity(force: Vector3(x: 1, y: 1, z: 1)),
            RigidBody(velocity: .zero, acceleration: .zero)
        )
    }

    for _ in 0..<100 {
        coordinator.spawn(
            Gravity(force: Vector3(x: 1, y: 1, z: 1))
        )
    }

    for _ in 0..<100 {
        coordinator.spawn(
            RigidBody(velocity: .zero, acceleration: .zero)
        )
    }

    for _ in 0..<100 {
        coordinator.spawn(
            Transform(position: .zero, rotation: .zero, scale: .zero),
            RigidBody(velocity: .zero, acceleration: .zero)
        )
    }

    for _ in 0..<100 {
        coordinator.spawn(
            Gravity(force: Vector3(x: 1, y: 1, z: 1)),
            RigidBody(velocity: .zero, acceleration: .zero)
        )
    }

    #expect(query(fetchOne: coordinator)?.0 == expectedID)
    #expect(Array(query(fetchAll: coordinator)).map { $0.0 } == [expectedID])
    await confirmation(expectedCount: 1) { confirmation in
        query(coordinator) { (_: Entity.ID, _: Write<Transform>) in
            confirmation()
        }
    }
    await confirmation(expectedCount: 1) { confirmation in
        query(parallel: coordinator) { (_: Entity.ID, _: Write<Transform>) in
            confirmation()
        }
    }
}

@Test func write() throws {
    let query = Query {
        Write<Transform>.self
        Gravity.self
    }

    #expect(query.backstageComponents == [])
    #expect(query.excludedComponents == [])
    #expect(query.signature == ComponentSignature(Transform.componentTag, Gravity.componentTag))

    let coordinator = Coordinator()

    coordinator.spawn(
        Transform(position: .zero, rotation: .zero, scale: .zero),
        Gravity(force: Vector3(x: 1, y: 1, z: 1))
    )

    query(coordinator) { (transform: Write<Transform>, gravity: Gravity) in
        transform.position.x += gravity.force.x
    }

    let transform = try #require(Query { Transform.self }.fetchOne(coordinator))
    #expect(transform.position == Vector3(x: 1, y: 0, z: 0))
}

@Test func with() throws {
    let query = Query {
        Transform.self
        With<Gravity>.self
    }

    #expect(query.backstageComponents == [Gravity.componentTag])
    #expect(query.excludedComponents == [])
    #expect(query.signature == ComponentSignature(Transform.componentTag, Gravity.componentTag))

    let coordinator = Coordinator()

    coordinator.spawn(
        Transform(position: .zero, rotation: .zero, scale: .zero)
    )

    #expect(query(fetchOne: coordinator) == nil)
}

@Test func without() throws {
    let query = Query {
        Transform.self
        Without<Gravity>.self
    }

    #expect(query.backstageComponents == [])
    #expect(query.excludedComponents == [Gravity.componentTag])
    #expect(query.signature == ComponentSignature(Transform.componentTag))

    let coordinator = Coordinator()

    coordinator.spawn(
        Transform(position: .zero, rotation: .zero, scale: .zero),
        Gravity(force: Vector3(x: 1, y: 1, z: 1))
    )

    #expect(query(fetchOne: coordinator) == nil)
}

@Test func withoutNotExisting() throws {
    let query = Query {
        Transform.self
        Without<Gravity>.self
    }

    #expect(query.backstageComponents == [])
    #expect(query.excludedComponents == [Gravity.componentTag])
    #expect(query.signature == ComponentSignature(Transform.componentTag))

    let coordinator = Coordinator()

    coordinator.spawn(
        Transform(position: .zero, rotation: .zero, scale: .zero)
    )

    #expect(query(fetchOne: coordinator) == Transform(position: .zero, rotation: .zero, scale: .zero))
}

@Test func iterAll() throws {
    let coordinator = Coordinator()

    for _ in 0..<1_000 {
        coordinator.spawn(
            Transform(position: .zero, rotation: .zero, scale: .zero),
            Gravity(force: Vector3(x: 1, y: 1, z: 1))
        )
    }

    let transforms = Query {
        Write<Transform>.self
    }
    .unsafeFetchAllWritable(coordinator)

    func elementTypeIsWriteTransform<S>(_: S) where S: Sequence, S.Element == Write<Transform> {}
    elementTypeIsWriteTransform(transforms)

    #expect(Array(transforms).count == 1_000)

    let multiComponents: LazyWritableQuerySequence<Write<Transform>, Gravity> = Query {
        Write<Transform>.self
        Gravity.self
    }
    .unsafeFetchAllWritable(coordinator)

    func elementTypeIsWriteTransformGravity<S>(_: S) where S: Sequence, S.Element == (Write<Transform>, Gravity) {}
    elementTypeIsWriteTransformGravity(multiComponents)

    #expect(Array(multiComponents).count == 1_000)
}

@Test func iter() throws {
    let coordinator = Coordinator()

    for _ in 0..<100 {
        coordinator.spawn(
            Transform(position: .zero, rotation: .zero, scale: .zero),
            Gravity(force: Vector3(x: 1, y: 1, z: 1))
        )
    }

    let query = Query {
        Write<Transform>.self
        Gravity.self
    }

    let transforms = query.unsafeFetchAllWritable(coordinator)

    var iterCount = 0
    for (transform, gravity) in transforms {
        transform.position.x += gravity.force.x
        iterCount += 1
    }

    var performCount = 0
    query(coordinator) { transform, gravity in
        transform.position.x += gravity.force.x
        performCount += 1
    }

    #expect(iterCount == performCount)
}

@Test func queryExecutionVariants() throws {
    struct Counter: Component, Sendable, Equatable {
        static let componentTag = ComponentTag.makeTag()

        var value: Int
    }

    let coordinator = Coordinator()
    let baseValues = Array(0..<32)
    for value in baseValues {
        coordinator.spawn(Counter(value: value))
    }

    let query = Query {
        Write<Counter>.self
    }

    var sequentialVisit: [Int] = []
    query(preloaded: coordinator) { (counter: Write<Counter>) in
        sequentialVisit.append(counter.value)
        counter.value += 10
    }

    #expect(sequentialVisit == baseValues)

    let afterPreloaded = Array(Query { Counter.self }.fetchAll(coordinator).map(\.value))
    #expect(afterPreloaded == baseValues.map { $0 + 10 })

    let preloadedParallelCount = ManagedAtomic<Int>(0)
    query(preloadedParallel: coordinator) { (counter: Write<Counter>) in
        counter.value += 1
        preloadedParallelCount.wrappingIncrement(ordering: .relaxed)
    }

    #expect(preloadedParallelCount.load(ordering: .relaxed) == baseValues.count)

    let afterPreloadedParallel = Array(Query { Counter.self }.fetchAll(coordinator).map(\.value))
    #expect(afterPreloadedParallel == baseValues.map { $0 + 11 })

    let contextParallelCount = ManagedAtomic<Int>(0)
    let context = coordinator.queryContext
    query(parallel: context) { (counter: Write<Counter>) in
        counter.value += 1
        contextParallelCount.wrappingIncrement(ordering: .relaxed)
    }

    #expect(contextParallelCount.load(ordering: .relaxed) == baseValues.count)

    let finalValues = Array(Query { Counter.self }.fetchAll(coordinator).map(\.value))
    #expect(finalValues == baseValues.map { $0 + 12 })
}

@Test func queryCombinationsCoverAllPairs() {
    struct PairComponent: Component, Sendable {
        static let componentTag = ComponentTag.makeTag()

        var value: Int
    }

    let coordinator = Coordinator()
    let values = [10, 20, 30, 40]
    for value in values {
        coordinator.spawn(PairComponent(value: value))
    }

    let query = Query {
        WithEntityID.self
        PairComponent.self
    }

    var seenPairs: Set<String> = []
    var invocationCount = 0
    query(combinations: coordinator) { lhs, rhs in
        let (lhsID, lhsComponent) = lhs.values
        let (rhsID, rhsComponent) = rhs.values

        #expect(lhsID != rhsID)

        let (minValue, maxValue) = lhsComponent.value < rhsComponent.value
            ? (lhsComponent.value, rhsComponent.value)
            : (rhsComponent.value, lhsComponent.value)

        seenPairs.insert("\(minValue)-\(maxValue)")
        invocationCount += 1
    }

    let expectedPairs = values.count * (values.count - 1) / 2
    #expect(invocationCount == expectedPairs)
    #expect(seenPairs.count == expectedPairs)
}

@Test func fetchAll() throws {
    let coordinator = Coordinator()

    for _ in 0..<1_000 {
        coordinator.spawn(
            Transform(position: .zero, rotation: .zero, scale: .zero),
            Gravity(force: Vector3(x: 1, y: 1, z: 1))
        )
    }

    let transforms = Query {
        Write<Transform>.self
    }
    .fetchAll(coordinator)

    func elementTypeIsTransform<S>(_: S) where S: Sequence, S.Element == Transform {}
    elementTypeIsTransform(transforms)

    #expect(Array(transforms).count == 1_000)

    let multiComponents: LazyQuerySequence<Write<Transform>, Gravity> = Query {
        Write<Transform>.self
        Gravity.self
    }
    .fetchAll(coordinator)

    func elementTypeIsTransformGravity<S>(_: S) where S: Sequence, S.Element == (Transform, Gravity) {}
    elementTypeIsTransformGravity(multiComponents)

    #expect(Array(multiComponents).count == 1_000)
}

@Test func fetchOne() {
    let coordinator = Coordinator()

    for _ in 0..<1_000 {
        coordinator.spawn(
            Transform(position: .zero, rotation: .zero, scale: .zero),
            Gravity(force: Vector3(x: 1, y: 1, z: 1))
        )
    }
    let expectedEntityID = coordinator.spawn(RigidBody(velocity: Vector3(x: 1, y: 2, z: 3), acceleration: .zero))

    let fetchResult = Query {
        WithEntityID.self
        RigidBody.self
    }
    .fetchOne(coordinator)

    #expect(fetchResult?.0 == expectedEntityID)
    #expect(fetchResult?.1 == RigidBody(velocity: Vector3(x: 1, y: 2, z: 3), acceleration: .zero))
}

@Test func withEntityID() async throws {
    let coordinator = Coordinator()
    let expectedID = coordinator.spawn(Transform(position: .zero, rotation: .zero, scale: .zero))
    coordinator.spawn(RigidBody(velocity: .zero, acceleration: .zero))

    let query = Query {
        WithEntityID.self
        Transform.self
    }

    await confirmation(expectedCount: 1) { confirmation in
        query(coordinator) { (entityID: Entity.ID, _: Transform) in
            #expect(entityID == expectedID)
            confirmation()
        }
    }
    await confirmation(expectedCount: 1) { confirmation in
        query(parallel: coordinator) { (entityID: Entity.ID, _: Transform) in
            #expect(entityID == expectedID)
            confirmation()
        }
    }
    #expect(query(fetchOne: coordinator)?.0 == expectedID)

    let all = Array(query(fetchAll: coordinator))
    #expect(all.count == 1)
    #expect(all[0].0 == expectedID)
    #expect(all[0].1 == Transform(position: .zero, rotation: .zero, scale: .zero))
}

@Test
func testReuseSlot() async throws {
    let coordinator = Coordinator()
    let entityA = coordinator.spawn(Gravity(force: .zero))
    coordinator.destroy(entityA)
    let entityB = coordinator.spawn(Gravity(force: .zero))

    // Destroyed slot gets recycled with new generation:
    #expect(entityA.slot == entityB.slot)
    #expect(entityA.generation != entityB.generation)

    // Using the old ID is ignored:
    coordinator.remove(Gravity.self, from: entityA)
    #expect(Query { Gravity.self }.fetchOne(coordinator) != nil)

    // Using the current ID works:
    coordinator.remove(Gravity.self, from: entityB)
    #expect(Query { Gravity.self }.fetchOne(coordinator) == nil)
}

@Test func entityIDs() {
    var coordinator = Coordinator()

    #expect(coordinator.indices.archetype.isEmpty)
    #expect(coordinator.indices.freeIDs.isEmpty)
    #expect(coordinator.indices.generation.isEmpty)
    #expect(coordinator.indices.nextID.rawValue == 0)

    let id1 = coordinator.spawn()
    let id2 = coordinator.spawn()

    #expect(id1 != id2)
    #expect(coordinator.indices.archetype.isEmpty)
    #expect(coordinator.indices.freeIDs.isEmpty)
    #expect(coordinator.indices.generation == [1, 1])
    #expect(coordinator.indices.nextID.rawValue == 2)
    #expect(id1.generation == 1)
    #expect(id2.generation == 1)

    coordinator.destroy(id1)

    #expect(coordinator.indices.archetype.isEmpty)
    #expect(coordinator.indices.freeIDs == [id1.slot])
    #expect(coordinator.indices.generation == [2, 1])
    #expect(coordinator.indices.nextID.rawValue == 2)

    let id3 = coordinator.spawn()

    #expect(id3.slot == id1.slot)
    #expect(id3.generation != id1.generation)
    #expect(id3.generation == 3)
    #expect(coordinator.indices.archetype.isEmpty)
    #expect(coordinator.indices.freeIDs == [])
    #expect(coordinator.indices.generation == [3, 1])
    #expect(coordinator.indices.nextID.rawValue == 2)
}

@Test func memory() throws {
    let coordinator = Coordinator()

    for i in 0..<500_000 {
        coordinator.spawn(
            Transform(
                position: Vector3(x: Float(i), y: Float(i), z: Float(i)),
                rotation: .zero,
                scale: .zero
            ),
            Gravity(force: Vector3(x: Float(-i), y: Float(-i), z: Float(-i)))
        )
    }

    let query = Query {
        Transform.self
        Gravity.self
    }

    var index = 0
    query(coordinator) { transform, gravity in
        #expect(transform.position == Vector3(x: Float(index), y: Float(index), z: Float(index)))
        #expect(gravity.force == Vector3(x: Float(-index), y: Float(-index), z: Float(-index)))
        index += 1
    }

//    index = 0
//    for (transform, gravity) in query.fetchAll(&coordinator) {
//        #expect(transform.position == Vector3(x: Float(index), y: Float(index), z: Float(index)))
//        #expect(gravity.force == Vector3(x: Float(-index), y: Float(-index), z: Float(-index)))
//        index += 1
//    }

//    index = 0
//    let stored = Array(query.fetchAll(&coordinator))
//    for (transform, gravity) in stored {
//        #expect(transform.position == Vector3(x: Float(index), y: Float(index), z: Float(index)))
//        #expect(gravity.force == Vector3(x: Float(-index), y: Float(-index), z: Float(-index)))
//        index += 1
//    }
}

@Test func virtualComponent() async throws {
    let coordinator = Coordinator()

    coordinator.spawn(Transform(position: Vector3(x: 1, y: 1, z: 1), rotation: .zero, scale: Vector3(x: 1, y: 1, z: 1)))
    let expectedID = coordinator.spawn(Transform(position: Vector3(x: -1, y: -1, z: -1), rotation: .zero, scale: Vector3(x: -1, y: -1, z: -1)))

    let query = Query {
        WithEntityID.self
        Downward.self
    }

    await confirmation(expectedCount: 1) { confirmation in
        query(coordinator) { entityID, downward in
            if downward.isDownward {
                #expect(entityID == expectedID)
                confirmation()
            }
        }
    }

    #expect(Array(query.fetchAll(coordinator)).filter { $0.1.isDownward }.map { $0.0 } == [expectedID] )
}

@Test func testQueryEmpty() {
    let coordinator = Coordinator()
    let expectedEntityID = coordinator.spawn()
    coordinator.spawn(Transform(position: .zero, rotation: .zero, scale: .zero))
    let empty = Query< >.emptyEntities(coordinator)
    #expect(empty == [expectedEntityID])
}

@Test func optionalQueryFetchesPresentAndMissingComponents() throws {
    let coordinator = Coordinator()

    let entityWithPerson = coordinator.spawn(Person())
    let entityWithoutPerson = coordinator.spawn()

    let query = Query {
        WithEntityID.self
        Optional<Person>.self
    }

    #expect(!query.signature.contains(Person.componentTag))
    #expect(!query.readOnlySignature.contains(Person.componentTag))

    var results: [Entity.ID: Person?] = [:]
    query(coordinator) { (id: Entity.ID, person: Person?) in
        results[id] = person
    }

    let withPerson = try #require(results[entityWithPerson])
    let withoutPerson = try #require(results[entityWithoutPerson])

    #expect(withPerson != nil)
    #expect(withoutPerson == nil)
    #expect(results.count == 2)
}

@Test func testOptionalWrite() {
    struct OptionalContaining: Component, Equatable {
        static let componentTag = ComponentTag.makeTag()

        var optionalValue: Int?
    }

    let coordinator = Coordinator()
    coordinator.spawn(Person(), OptionalContaining(optionalValue: 42))

    let query = Query {
        OptionalWrite<OptionalContaining>.self
        With<Person>.self
    }

    query(coordinator) { (optional: OptionalWrite<OptionalContaining>) in
        optional.wrapped?.optionalValue = nil
    }

    let all = Array(query.fetchAll(coordinator))
    #expect(all == [OptionalContaining(optionalValue: nil)])
}

@Test func testOptionalWriteNone() {
    struct OptionalContaining: Component, Equatable {
        static let componentTag = ComponentTag.makeTag()

        var optionalValue: Int?
    }

    let coordinator = Coordinator()
    coordinator.spawn(Person())

    let query = Query {
        OptionalWrite<OptionalContaining>.self
        With<Person>.self
    }

    var calls = 0
    query(coordinator) { (optional: OptionalWrite<OptionalContaining>) in
        optional.wrapped?.optionalValue = nil
        calls += 1
    }

    #expect(calls == 1)
    let all = Array(query.fetchAll(coordinator))
    #expect(all == [(nil)])
}

@Test func testOptionalWriteNoneMixed() {
    struct OptionalContaining: Component, Hashable {
        static let componentTag = ComponentTag.makeTag()

        var optionalValue: Int?
    }

    let coordinator = Coordinator()
    coordinator.spawn(Person())
    coordinator.spawn(Person(), OptionalContaining(optionalValue: 42))

    let query = Query {
        OptionalWrite<OptionalContaining>.self
        With<Person>.self
    }

    var calls = 0
    query(coordinator) { (optional: OptionalWrite<OptionalContaining>) in
        optional.wrapped?.optionalValue = nil
        calls += 1
    }

    #expect(calls == 2)
    let all = Array(query.fetchAll(coordinator))
    #expect(Set(all) == Set([nil, OptionalContaining(optionalValue: nil)]))
}

@Test func querySignaturesHandleOptionalComponents() {
    typealias TestQuery = Query<
        Transform,
        Optional<Gravity>,
        Write<RigidBody>,
        OptionalWrite<Shape>
    >

    let readWithoutOptionals = TestQuery.makeReadSignature(backstageComponents: [], includeOptionals: false)
    #expect(readWithoutOptionals.contains(Transform.componentTag))
    #expect(!readWithoutOptionals.contains(Gravity.componentTag))
    #expect(!readWithoutOptionals.contains(RigidBody.componentTag))
    #expect(!readWithoutOptionals.contains(Shape.componentTag))

    let readWithOptionals = TestQuery.makeReadSignature(backstageComponents: [], includeOptionals: true)
    #expect(readWithOptionals.contains(Transform.componentTag))
    #expect(readWithOptionals.contains(Gravity.componentTag))
    #expect(!readWithOptionals.contains(RigidBody.componentTag))
    #expect(!readWithOptionals.contains(Shape.componentTag))

    let writeWithoutOptionals = TestQuery.makeWriteSignature(includeOptionals: false)
    #expect(writeWithoutOptionals.contains(RigidBody.componentTag))
    #expect(!writeWithoutOptionals.contains(Shape.componentTag))

    let writeWithOptionals = TestQuery.makeWriteSignature(includeOptionals: true)
    #expect(writeWithOptionals.contains(RigidBody.componentTag))
    #expect(writeWithOptionals.contains(Shape.componentTag))
}

@Test func signature() {
    #expect(ComponentSignature(Transform.componentTag) == ComponentSignature(Transform.componentTag))
    #expect(ComponentSignature(Person.componentTag) == ComponentSignature(Person.componentTag))
    #expect(ComponentSignature(RigidBody.componentTag) == ComponentSignature(RigidBody.componentTag))
    #expect(ComponentSignature(Transform.componentTag) != ComponentSignature(RigidBody.componentTag))

    let a = ComponentSignature(Transform.componentTag, Person.componentTag, RigidBody.componentTag)
    var b = ComponentSignature()
    b.append(RigidBody.componentTag)
    b.append(Person.componentTag)
    b.append(Transform.componentTag)
    #expect(a == b)
}

@Test func queryMetadata() throws {
    let query = Query {
        Write<Health>.self        // Write signature
        OptionalWrite<Shape>.self // Omitted but part of scheduling write
        With<Person>.self         // "signature"
        RigidBody.self            // Read signature
        Without<Gravity>.self     // Excluded signature
        Material?.self            // Omitted but part of scheduling read
        Downward.self             // Read signature (as Transform)
    }

    #expect(query.schedulingMetadata.readSignature == ComponentSignature(RigidBody.componentTag, Transform.componentTag, Material.componentTag))
    #expect(query.readOnlySignature == ComponentSignature(RigidBody.componentTag, Transform.componentTag))

    #expect(query.schedulingMetadata.writeSignature == ComponentSignature(Health.componentTag, Shape.componentTag))
    #expect(query.writeSignature == ComponentSignature(Health.componentTag))

    #expect(query.schedulingMetadata.excludedSignature == ComponentSignature(Gravity.componentTag))

    #expect(query.signature == ComponentSignature(Health.componentTag, Person.componentTag, RigidBody.componentTag, Transform.componentTag))
    #expect(query.backstageSignature == ComponentSignature(Person.componentTag))
    #expect(query.excludedSignature == ComponentSignature(Gravity.componentTag))
}

@Test func optional() async throws {
    let coordinator = Coordinator()
    coordinator.spawn(Person())
    coordinator.spawn(Person(), Material())
    let query = Query {
        Person.self
        Material?.self
    }
    await confirmation(expectedCount: 1) { nilConfirmation in
        await confirmation(expectedCount: 1) { nonNilConfirmation in
            query(coordinator) { person, material in
                if material == nil {
                    nilConfirmation()
                }
                if material != nil {
                    nonNilConfirmation()
                }
            }
        }
    }
}

@Test func writeOptional() async throws {
    let coordinator = Coordinator()
    coordinator.spawn(Person())
    coordinator.spawn(Person(), Gravity(force: .zero))
    let query = Query {
        Person.self
        OptionalWrite<Gravity>.self
    }

    query(coordinator) { person, gravity in
        gravity.wrapped?.force.x += 1
    }

    let all = Array(Query { Gravity.self }.fetchAll(coordinator))
    #expect(all == [Gravity(force: Vector3(x: 1, y: 0, z: 0))])
}

public struct Downward: Component, Sendable {
    public static var componentTag: ComponentTag { Transform.componentTag }
    public typealias QueriedComponent = Transform

    let isDownward: Bool

    public init(isDownward: Bool) {
        print("is", isDownward)
        self.isDownward = isDownward
    }

    @inlinable @inline(__always)
    public static func makeResolved(access: TypedAccess<Self>, entityID: Entity.ID) -> Downward {
        print("called")
        return Downward(isDownward: access.access(entityID).value.position.y < 0)
    }

    @inlinable @inline(__always)
    public static func makeReadOnlyResolved(access: TypedAccess<Self>, entityID: Entity.ID) -> Downward {
        print("called readonly", entityID, access.access(entityID).value.position.y)
        return Downward(isDownward: access.access(entityID).value.position.y < 0)
    }

    @inlinable @inline(__always)
    public static func makeResolvedDense(access: TypedAccess<Self>, denseIndex: Int, entityID: Entity.ID) -> Downward {
        print("called")
        return Downward(isDownward: access.accessDense(denseIndex).value.position.y < 0)
    }

    @inlinable @inline(__always)
    public static func makeReadOnlyResolvedDense(access: TypedAccess<Self>, denseIndex: Int, entityID: Entity.ID) -> Downward {
        print("called readonly", entityID, access.accessDense(denseIndex).value.position.y)
        return Downward(isDownward: access.accessDense(denseIndex).value.position.y < 0)
    }
}

public struct Vector3: Hashable, Sendable {
    public var x: Float
    public var y: Float
    public var z: Float

    public static let zero = Vector3(x: 0, y: 0, z: 0)

    public init(x: Float, y: Float, z: Float) {
        self.x = x
        self.y = y
        self.z = z
    }
}

public struct Gravity: Component, Equatable {
    public static let componentTag = ComponentTag.makeTag()

    public var force: Vector3

    public init(force: Vector3) {
        self.force = force
    }
}

public struct RigidBody: Component, Equatable {
    public static let componentTag = ComponentTag.makeTag()

    public var velocity: Vector3
    public var acceleration: Vector3

    public init(velocity: Vector3, acceleration: Vector3) {
        self.velocity = velocity
        self.acceleration = acceleration
    }
}

public struct Shape: Component, Equatable {
    public static let componentTag = ComponentTag.makeTag()

    public var bounds: Vector3

    public init(bounds: Vector3) {
        self.bounds = bounds
    }
}

public struct Transform: Equatable, Component, Sendable {
    public static let componentTag = ComponentTag.makeTag()

    public var position: Vector3
    public var rotation: Vector3
    public var scale: Vector3

    public init(position: Vector3, rotation: Vector3, scale: Vector3) {
        self.position = position
        self.rotation = rotation
        self.scale = scale
    }
}

public struct Person: Component {
    public static let componentTag = ComponentTag.makeTag()

    public init() {
    }
}

public struct Health: Component {
    public static let componentTag = ComponentTag.makeTag()

    public var value: Int

    public init(value: Int) {
        self.value = value
    }
}

public struct Material: Component {
    public static let componentTag = ComponentTag.makeTag()
    
    public init() {
    }
}

@Test func groupRebuildMirrorsPrimary() throws {
    let coordinator = Coordinator()

    // Create entities with various component combos
    let e1 = coordinator.spawn(Transform(position: .zero, rotation: .zero, scale: .zero), Gravity(force: .zero), Material()) // match
    let _  = coordinator.spawn(Gravity(force: .zero)) // non-match
    let _  = coordinator.spawn(Transform(position: .zero, rotation: .zero, scale: .zero)) // non-match
    let _  = coordinator.spawn(Transform(position: .zero, rotation: .zero, scale: .zero), Gravity(force: .zero), RigidBody(velocity: .zero, acceleration: .zero), Material()) // excluded
    let e5 = coordinator.spawn(Transform(position: .zero, rotation: .zero, scale: .zero), Gravity(force: .zero), Material()) // match
    let _ = coordinator.spawn(Transform(position: .zero, rotation: .zero, scale: .zero), Gravity(force: .zero)) // lacks Material

    // Build a group that owns Transform + Gravity, requires Material, excludes RigidBody
    // Rebuild group: only e1 and e5 should be packed in front, in the order dictated by primary (Transform)
    let signature = coordinator.addGroup {
        Transform.self
        Gravity.self
        With<Material>.self
        Without<RigidBody>.self
    }

    #expect(coordinator.groupSize(signature) == 2)

    // Verify primary (Transform) packed prefix order == [e1, e5]
    let primaryArray = coordinator.pool[Transform.self]
    let primaryKeys = primaryArray.componentsToEntites
    #expect(primaryKeys.count == 5)
    #expect(primaryKeys[0] == e1.slot)
    #expect(primaryKeys[1] == e5.slot)

    // Verify mirrored order in Gravity storage == [e1, e5]
    let gravityArray = coordinator.pool[Gravity.self]
    let gravityKeys = gravityArray.componentsToEntites
    #expect(gravityKeys.count == 5)
    #expect(gravityKeys[0] == e1.slot)
    #expect(gravityKeys[1] == e5.slot)
}

@Test func groupRebuildOnBackstageAdded() throws {
    let coordinator = Coordinator()

    // Create entities with various component combos
    let e1 = coordinator.spawn(Transform(position: .zero, rotation: .zero, scale: .zero))

    // Build a group that owns Transform + Gravity, requires Material, excludes RigidBody
    // Rebuild group: only e1 and e5 should be packed in front, in the order dictated by primary (Transform)
    let signature = coordinator.addGroup {
        Transform.self
        With<Material>.self
    }

    #expect(coordinator.groupSize(signature) == 0)

    coordinator.add(Material(), to: e1)

    #expect(coordinator.groupSize(signature) == 1)
}

@Test func groupRebuildOnExcludeAdded() throws {
    let coordinator = Coordinator()

    // Create entities with various component combos
    let e1 = coordinator.spawn(Transform(position: .zero, rotation: .zero, scale: .zero))

    // Build a group that owns Transform + Gravity, requires Material, excludes RigidBody
    // Rebuild group: only e1 and e5 should be packed in front, in the order dictated by primary (Transform)
    let signature = coordinator.addGroup {
        Transform.self
        Without<Material>.self
    }

    #expect(coordinator.groupSize(signature) == 1)

    coordinator.add(Material(), to: e1)

    #expect(coordinator.groupSize(signature) == 0)
}

@Test func groupAddOwnedSwapsInAndMirrors() throws {
    let coordinator = Coordinator()

    // Prepare an entity that will become a match when we add an OWNED component (Transform)
    let eA = coordinator.spawn(Gravity(force: .zero), Material()) // has Gravity+Material
    let eB = coordinator.spawn(Transform(position: .zero, rotation: .zero, scale: .zero), Gravity(force: .zero), Material()) // existing match

    let signature = coordinator.addGroup {
        Transform.self
        Gravity.self
        With<Material>.self
        Without<RigidBody>.self
    }

    #expect(coordinator.groupSize(signature) == 1)

    // Add Transform (owned) to eA -> should swap into packed prefix at index 1 in primary and mirror to Gravity
    coordinator.add(Transform(position: .zero, rotation: .zero, scale: .zero), to: eA)

    #expect(coordinator.groupSize(signature) == 2)

    // Check primary order contains eB then eA (based on existing primary order and swap)
    let primaryArray = coordinator.pool[Transform.self]
    let primaryKeys = primaryArray.componentsToEntites
    #expect(primaryKeys.count >= 2)
    // eB was first match after rebuild
    #expect(primaryKeys[0] == eB.slot)
    #expect(primaryKeys[1] == eA.slot)

    // Check mirrored order in Gravity
    let gravityArray = coordinator.pool[Gravity.self]
    let gravityKeys = gravityArray.componentsToEntites
    #expect(gravityKeys.count >= 2)
    #expect(gravityKeys[0] == eB.slot)
    #expect(gravityKeys[1] == eA.slot)
}

@Test func groupRemoveSwapsOutAndMirrors() throws {
    let coordinator = Coordinator()

    // Two matching entities
    let e1 = coordinator.spawn(Transform(position: .zero, rotation: .zero, scale: .zero), Gravity(force: .zero), Material())
    let e2 = coordinator.spawn(Transform(position: .zero, rotation: .zero, scale: .zero), Gravity(force: .zero), Material())

    let signature = coordinator.addGroup {
        Transform.self
        Gravity.self
        With<Material>.self
        Without<RigidBody>.self
    }

    #expect(coordinator.groupSize(signature) == 2)

    // Remove an OWNED component (Gravity) from e1 -> should be swapped out of packed prefix
    coordinator.remove(Gravity.self, from: e1)

    #expect(coordinator.groupSize(signature) == 1)

    // After removal, e2 should occupy index 0 in both storages
    let primaryArray = coordinator.pool[Transform.self]
    let primaryKeys = primaryArray.componentsToEntites
    #expect(primaryKeys.count >= 1)
    #expect(primaryKeys[0] == e2.slot)

    let gravityArray = coordinator.pool[Gravity.self]
    let gravityKeys = gravityArray.componentsToEntites
    #expect(gravityKeys.count >= 1)
    #expect(gravityKeys[0] == e2.slot)
}

@Test func groupRemovePrimarySwapsOutAndMirrors() throws {
    let coordinator = Coordinator()

    // Two matching entities
    let e1 = coordinator.spawn(Transform(position: .zero, rotation: .zero, scale: .zero), Gravity(force: .zero), Material())
    let e2 = coordinator.spawn(Transform(position: .zero, rotation: .zero, scale: .zero), Gravity(force: .zero), Material())

    let signature = coordinator.addGroup {
        Transform.self
        Gravity.self
        With<Material>.self
        Without<RigidBody>.self
    }

    #expect(coordinator.groupSize(signature) == 2)

    // Remove an OWNED component (Gravity) from e1 -> should be swapped out of packed prefix
    coordinator.remove(Transform.self, from: e1)

    #expect(coordinator.groupSize(signature) == 1)

    // After removal, e2 should occupy index 0 in both storages
    let primaryArray = coordinator.pool[Transform.self]
    let primaryKeys = primaryArray.componentsToEntites
    #expect(primaryKeys.count >= 1)
    #expect(primaryKeys[0] == e2.slot)

    let gravityArray = coordinator.pool[Gravity.self]
    let gravityKeys = gravityArray.componentsToEntites
    #expect(gravityKeys.count >= 1)
    #expect(gravityKeys[0] == e2.slot)
}

@Test func testBitSetIteration() {
    let components = ComponentSignature(Transform.componentTag, Material.componentTag, Gravity.componentTag)
    #expect(Set(components.tags) == Set([Transform.componentTag, Material.componentTag, Gravity.componentTag]))
}

@Test func bestGroupSelectionPrefersExactMatches() throws {
    let coordinator = Coordinator()

    let entityWithMaterial = coordinator.spawn(
        Transform(position: .zero, rotation: .zero, scale: .zero),
        Gravity(force: .zero),
        Material()
    )
    let entityWithoutMaterial = coordinator.spawn(
        Transform(position: .zero, rotation: .zero, scale: .zero),
        Gravity(force: .zero)
    )

    let exactSignature = coordinator.addGroup {
        Transform.self
        Gravity.self
        With<Material>.self
    }
    #expect(coordinator.groupSize(exactSignature) == 1)

    _ = coordinator.addGroup {
        With<Transform>.self
    }

    let exactQuery = Query {
        Write<Transform>.self
        Gravity.self
        With<Material>.self
    }

    let exactResult = try #require(coordinator.bestGroup(for: exactQuery.querySignature))
    #expect(exactResult.exact)
    #expect(Set(exactResult.slots) == Set([entityWithMaterial.slot]))
    #expect(exactResult.owned == ComponentSignature(Transform.componentTag, Gravity.componentTag))

    let fallbackQuery = Query {
        Write<Transform>.self
        Gravity.self
    }

    let fallbackResult = try #require(coordinator.bestGroup(for: fallbackQuery.querySignature))
    #expect(!fallbackResult.exact)
    #expect(Set(fallbackResult.slots) == Set([entityWithMaterial.slot, entityWithoutMaterial.slot]))
    #expect(fallbackResult.owned == ComponentSignature())
}

@Test func removeGroupClearsMetadata() throws {
    let coordinator = Coordinator()

    coordinator.spawn(Transform(position: .zero, rotation: .zero, scale: .zero), Gravity(force: .zero))
    coordinator.spawn(Transform(position: .zero, rotation: .zero, scale: .zero), Gravity(force: .zero))

    let signature = coordinator.addGroup {
        Transform.self
        Gravity.self
    }

    #expect(coordinator.groupSize(signature) == 2)

    let query = Query {
        Transform.self
        Gravity.self
    }

    coordinator.removeGroup {
        Transform.self
        Gravity.self
    }

    #expect(coordinator.groupSize(signature) == nil)
    #expect(coordinator.bestGroup(for: query.querySignature) == nil)
}

@Test func owningVsNonOwningGroupMetadata() throws {
    let coordinator = Coordinator()

    let entityA = coordinator.spawn(Transform(position: .zero, rotation: .zero, scale: .zero), Gravity(force: .zero))
    let entityB = coordinator.spawn(Transform(position: .zero, rotation: .zero, scale: .zero), Gravity(force: .zero))

    let owningSignature = coordinator.addGroup {
        Transform.self
        Gravity.self
    }

    let nonOwningSignature = coordinator.addGroup {
        With<Transform>.self
        With<Gravity>.self
    }

    #expect(coordinator.isOwningGroup(owningSignature))
    #expect(!coordinator.isOwningGroup(nonOwningSignature))

    let owning = try #require(coordinator.groupSlotsWithOwned(owningSignature))
    #expect(Set(owning.0) == Set([entityA.slot, entityB.slot]))
    #expect(owning.1 == ComponentSignature(Transform.componentTag, Gravity.componentTag))

    let nonOwning = try #require(coordinator.groupSlotsWithOwned(nonOwningSignature))
    #expect(Set(nonOwning.0) == Set([entityA.slot, entityB.slot]))
    #expect(nonOwning.1 == ComponentSignature())
}

@Test func performGroupFallbackWithoutMatchingGroup() {
    struct SoloComponent: Component, Sendable, Equatable {
        static let componentTag = ComponentTag.makeTag()

        var value: Int
    }

    let coordinator = Coordinator()
    coordinator.spawn(SoloComponent(value: 1))
    coordinator.spawn(SoloComponent(value: 2))

    var visited: [Int] = []
    Query {
        SoloComponent.self
    }.performGroup(coordinator) { (component: SoloComponent) in
        visited.append(component.value)
    }

    #expect(Set(visited) == Set([1, 2]))
    #expect(coordinator.groupSize { SoloComponent.self } == nil)

    let fetched = Array(Query { SoloComponent.self }.fetchAll(coordinator).map(\.value))
    #expect(Set(fetched) == Set([1, 2]))
}

@Test func nonOwningGroup_basic() throws {
    let coordinator = Coordinator()

    // Create entities: two match (T+G, no RB), one excluded (has RB), one missing G
    let e1 = coordinator.spawn(Transform(position: .zero, rotation: .zero, scale: .zero), Gravity(force: .zero))
    let _  = coordinator.spawn(Transform(position: .zero, rotation: .zero, scale: .zero), Gravity(force: .zero), RigidBody(velocity: .zero, acceleration: .zero))
    let _ = coordinator.spawn(Transform(position: .zero, rotation: .zero, scale: .zero))
    let e4 = coordinator.spawn(Transform(position: .zero, rotation: .zero, scale: .zero), Gravity(force: .zero))

    // Build a NON-OWNING group requiring Transform & Gravity, excluding RigidBody
    let sig = coordinator.addGroup {
        With<Transform>.self
        With<Gravity>.self
        Without<RigidBody>.self
    }

    // Group should include e1 and e4 only
    #expect(coordinator.groupSize(sig) == 2)
    let slots = try #require(coordinator.groupSlots(sig))
    #expect(Set(slots) == Set([e1.slot, e4.slot]))

    // Verify performGroup iterates exactly the group members
    var seen = 0
    Query { Transform.self; Gravity.self; Without<RigidBody>.self }.performGroup(coordinator, requireGroup: true) { (_: Transform, _: Gravity) in
        seen += 1
    }
    #expect(seen == 2)

    // Use WithEntityID to ensure IDs resolve correctly on non-owning groups
    var ids: [Entity.ID] = []
    Query { WithEntityID.self; Transform.self; Gravity.self; Without<RigidBody>.self }.performGroup(coordinator, requireGroup: true) { (id: Entity.ID, _: Transform, _: Gravity) in
        ids.append(id)
    }
    #expect(Set(ids.map { $0.slot }) == Set([e1.slot, e4.slot]))
}

@Test func partiallyOwningGroup_withBackstage() throws {
    let coordinator = Coordinator()

    // One entity starts without Material, one with Material
    let eA = coordinator.spawn(Transform(position: .zero, rotation: .zero, scale: .zero))
    coordinator.spawn(Transform(position: .zero, rotation: .zero, scale: .zero), Material())

    // Group owns Transform, requires Material (backstage)
    let sig = coordinator.addGroup {
        Transform.self
        With<Material>.self
    }

    #expect(coordinator.groupSize(sig) == 1)

    // Adding Material to eA should include it in the group incrementally
    coordinator.add(Material(), to: eA)
    #expect(coordinator.groupSize(sig) == 2)

    // performGroup should visit both
    var count = 0
    Query { Transform.self; With<Material>.self }.performGroup(coordinator, requireGroup: true) { (_: Transform) in
        count += 1
    }
    #expect(count == 2)
}

@Test func owningGroup_withEntityID_dense() throws {
    let coordinator = Coordinator()
    let e1 = coordinator.spawn(Transform(position: .zero, rotation: .zero, scale: .zero), Gravity(force: .zero))
    let e2 = coordinator.spawn(Transform(position: .zero, rotation: .zero, scale: .zero), Gravity(force: .zero))

    let sig = coordinator.addGroup {
        Transform.self
        Gravity.self
    }
    #expect(coordinator.groupSize(sig) == 2)

    var collected: [Entity.ID] = []
    Query { WithEntityID.self; Write<Transform>.self; Gravity.self }.performGroup(coordinator, requireGroup: true) { (id: Entity.ID, _: Write<Transform>, _: Gravity) in
        collected.append(id)
    }
    #expect(Set(collected.map { $0.slot }) == Set([e1.slot, e2.slot]))
}

@Test func optionalComponent_withOwningGroupSubset() throws {
    let coordinator = Coordinator()

    // Some entities have Gravity, some do not
    coordinator.spawn(Transform(position: .zero, rotation: .zero, scale: .zero))
    coordinator.spawn(Transform(position: .zero, rotation: .zero, scale: .zero), Gravity(force: .zero))

    // Own only Transform so the group covers all candidates
    let sig = coordinator.addGroup {
        Transform.self
    }
    #expect(coordinator.groupSize(sig) == 2)

    // Query requires Transform, optionally Gravity; should visit both entities
    var optionalStates: [Bool] = []
    // This will find a non-exact group match and it will filter during iteration but with an empty filter.
    // TODO: Query needs to be fixed to optionals are not part of the signatures. Then this will be an exact match with no filtering.
    Query { Transform.self; OptionalWrite<Gravity>.self }.performGroup(coordinator, requireGroup: true) { (_: Transform, g: OptionalWrite<Gravity>) in
        // Record whether gravity is present
        g.wrapped?.force.x += 1
        optionalStates.append(g.wrapped?.force != nil)
    }

    // Expect exactly one with gravity present and one without
    #expect(optionalStates.count == 2)
    #expect(Set(optionalStates) == Set([true, false]))
}

@Test func optionalComponent_withOwningGroupSubset2() throws {
    let coordinator = Coordinator()

    // Some entities have Gravity, some do not
    coordinator.spawn(Transform(position: .zero, rotation: .zero, scale: .zero))
    coordinator.spawn(Transform(position: .zero, rotation: .zero, scale: .zero), Gravity(force: .zero))

    // Own only Transform so the group covers all candidates
    let sig = coordinator.addGroup {
        Transform.self
    }
    #expect(coordinator.groupSize(sig) == 2)

    // Query requires Transform, optionally Gravity; should visit both entities
    var count = 0
    Query { Transform.self; Gravity.self }.performGroup(coordinator, requireGroup: true) { (_: Transform, g: Gravity) in
        // Record whether gravity is present
        count += 1
    }

    // Expect exactly one with gravity present and one without
    #expect(count == 1)
}

@Test func optionalComponent_withOwningGroupSubset3() throws {
    let coordinator = Coordinator()

    // Some entities have Gravity, some do not
    coordinator.spawn(Transform(position: .zero, rotation: .zero, scale: .zero))
    coordinator.spawn(Transform(position: .zero, rotation: .zero, scale: .zero), Gravity(force: .zero))

    // Own only Transform so the group covers all candidates
    let sig = coordinator.addGroup {
        Transform.self
    }
    #expect(coordinator.groupSize(sig) == 2)

    // Query requires Transform, optionally Gravity; should visit both entities
    var count = 0
    Query { Transform.self; Write<Gravity>.self }.performGroup(coordinator, requireGroup: true) { (_: Transform, g: Write<Gravity>) in
        // Record whether gravity is present
        g.force = .zero
        count += 1
    }

    // Expect exactly one with gravity present and one without
    #expect(count == 1)
}

@Test func commandQueueLifecycleOperations() {
    final class CommandCounters {
        let spawnCount = ManagedAtomic<Int>(0)
        let destroyCount = ManagedAtomic<Int>(0)
        let runCount = ManagedAtomic<Int>(0)
        let targetAliveAfterDestroy = ManagedAtomic<Bool>(false)
    }

    struct CommandSystem: System {
        static let id = SystemID(name: "CommandSystem")
        var metadata: SystemMetadata { Self.metadata(from: []) }

        let target: Entity.ID
        let counters: CommandCounters

        func run(context: Components.QueryContext, commands: inout Components.Commands) {
            commands.add(
                component: Transform(
                    position: .zero,
                    rotation: .zero,
                    scale: Vector3(x: 1, y: 1, z: 1)
                ),
                to: target
            )
            commands.add(component: Gravity(force: .zero), to: target)
            commands.remove(component: Gravity.self, from: target)

            commands.run { coordinator in
                counters.runCount.wrappingIncrement(ordering: .relaxed)
                let all = Array(Query { WithEntityID.self; Transform.self }.fetchAll(coordinator))
                let transform = all.first { id, transform in
                    id == target
                }?.1
                #expect(transform?.scale == Vector3(x: 1, y: 1, z: 1))
                let all2 = Array(Query { WithEntityID.self; Gravity.self }.fetchAll(coordinator))
                #expect(all2.allSatisfy { $0.0 != target })
            }

            commands.spawn(
                component: Transform(
                    position: Vector3(x: 1, y: 1, z: 1),
                    rotation: .zero,
                    scale: Vector3(x: 1, y: 1, z: 1)
                )
            ) { coordinator, entity in
                counters.spawnCount.wrappingIncrement(ordering: .relaxed)
                let all = Array(Query { WithEntityID.self; Transform.self }.fetchAll(coordinator))
                let matching = all.first { pair in
                    pair.0 == entity
                }?.1
                #expect(matching?.position == Vector3(x: 1, y: 1, z: 1))
                coordinator.remove(Transform.self, from: entity)
                coordinator.destroy(entity)
                counters.destroyCount.wrappingIncrement(ordering: .relaxed)
            }

            commands.spawn { coordinator, entity in
                counters.spawnCount.wrappingIncrement(ordering: .relaxed)
                coordinator.add(Gravity(force: Vector3(x: 1, y: 1, z: 1)), to: entity)
                coordinator.destroy(entity)
                counters.destroyCount.wrappingIncrement(ordering: .relaxed)
            }

            commands.destroy(target)
            commands.run { coordinator in
                counters.targetAliveAfterDestroy.store(coordinator.isAlive(target), ordering: .relaxed)
                counters.runCount.wrappingIncrement(ordering: .relaxed)
            }
        }
    }

    let coordinator = Coordinator()
    let counters = CommandCounters()
    let target = coordinator.spawn()

    coordinator.addSystem(.update, system: CommandSystem(target: target, counters: counters))
    coordinator.update(.update) { $0.executor = SingleThreadedExecutor() }
    coordinator.runSchedule(.update)

    #expect(!coordinator.isAlive(target))
    #expect(Query { Transform.self }.fetchOne(coordinator) == nil)
    #expect(Query { Gravity.self }.fetchOne(coordinator) == nil)
    #expect(counters.spawnCount.load(ordering: .relaxed) == 2)
    #expect(counters.destroyCount.load(ordering: .relaxed) == 2)
    #expect(counters.runCount.load(ordering: .relaxed) == 2)
    let targetNotAliveAfterDestroy = !counters.targetAliveAfterDestroy.load(ordering: .relaxed)
    #expect(targetNotAliveAfterDestroy)
}

@Test func removeGroupClearsMetadataAndStorage() {
    let coordinator = Coordinator()

    let signature = coordinator.addGroup {
        Transform.self
        With<Gravity>.self
        Without<RigidBody>.self
    }

    #expect(coordinator.groupSize(signature) == 0)

    let entity = coordinator.spawn(
        Transform(
            position: .zero,
            rotation: .zero,
            scale: Vector3(x: 1, y: 1, z: 1)
        ),
        Gravity(force: .zero)
    )

    #expect(coordinator.groupSize(signature) == 1)

    coordinator.removeGroup {
        Transform.self
        With<Gravity>.self
        Without<RigidBody>.self
    }

    #expect(coordinator.groupSize(signature) == nil)

    var visited = 0
    Query {
        WithEntityID.self
        Write<Transform>.self
        Gravity.self
        Without<RigidBody>.self
    }(coordinator) { (id: Entity.ID, transform: Write<Transform>, _: Gravity) in
        #expect(id == entity)
        transform.position.x += 1
        visited += 1
    }

    #expect(visited == 1)

    coordinator.destroy(entity)

    #expect(Query { Transform.self }.fetchOne(coordinator) == nil)
    #expect(Query { Gravity.self }.fetchOne(coordinator) == nil)
}

@Test func destroyingEntityTwiceIsSafe() {
    let coordinator = Coordinator()
    let entity = coordinator.spawn(
        Transform(
            position: Vector3(x: 1, y: 1, z: 1),
            rotation: .zero,
            scale: Vector3(x: 1, y: 1, z: 1)
        )
    )

    coordinator.destroy(entity)
    coordinator.destroy(entity)

    #expect(!coordinator.isAlive(entity))
    #expect(Query { Transform.self }.fetchOne(coordinator) == nil)
}

private struct TestEvent: Event, Equatable {
    let value: Int
}

private final class EventEmitterSystem: System {
    static let id = SystemID(name: "EventEmitterSystem")
    static let counter = ManagedAtomic<Int>(0)

    var metadata: SystemMetadata {
        Self.metadata(from: [], eventAccess: [(EventKey(TestEvent.self), .write)])
    }

    func run(context: QueryContext, commands: inout Commands) {
        let value = Self.counter.loadThenWrappingIncrement(ordering: .relaxed)
        context.send(TestEvent(value: value))
    }

    static func reset() {
        counter.store(0, ordering: .relaxed)
    }
}

private final class EventReaderSystem: System {
    static let id = SystemID(name: "EventReaderSystem")

    private let runAfter: Set<SystemID>
    private(set) var seen: [Int] = []
    private var state = EventReaderState<TestEvent>()

    init(runAfter: Set<SystemID> = []) {
        self.runAfter = runAfter
    }

    var metadata: SystemMetadata {
        SystemMetadata(
            id: Self.id,
            readSignature: ComponentSignature(),
            writeSignature: ComponentSignature(),
            excludedSignature: ComponentSignature(),
            runAfter: runAfter,
            resourceAccess: [],
            eventAccess: [(EventKey(TestEvent.self), .read)]
        )
    }

    func run(context: QueryContext, commands: inout Commands) {
        let events = context.readEvents(TestEvent.self, state: &state)
        guard !events.isEmpty else { return }
        seen.append(contentsOf: events.map(\.value))
    }
}

private final class EventDrainSystem: System {
    static let id = SystemID(name: "EventDrainSystem")

    private let runAfter: Set<SystemID>
    private(set) var drained: [[Int]] = []

    init(runAfter: Set<SystemID> = []) {
        self.runAfter = runAfter
    }

    var metadata: SystemMetadata {
        SystemMetadata(
            id: Self.id,
            readSignature: ComponentSignature(),
            writeSignature: ComponentSignature(),
            excludedSignature: ComponentSignature(),
            runAfter: runAfter,
            resourceAccess: [],
            eventAccess: [(EventKey(TestEvent.self), .drain)]
        )
    }

    func run(context: QueryContext, commands: inout Commands) {
        let drainedEvents = context.drainEvents(TestEvent.self)
        if !drainedEvents.isEmpty {
            drained.append(drainedEvents.map(\.value))
        }
    }
}

@Test func eventsAreDeliveredOnSubsequentRuns() {
    EventEmitterSystem.reset()
    defer { EventEmitterSystem.reset() }
    let coordinator = Coordinator()
    coordinator.update(.update) { schedule in
        schedule.executor = SingleThreadedExecutor()
    }

    let reader = EventReaderSystem(runAfter: [EventEmitterSystem.id])

    coordinator.addSystem(.update, system: EventEmitterSystem())
    coordinator.addSystem(.update, system: reader)

    coordinator.runSchedule(.update) // Prime event buffer
    coordinator.runSchedule(.update)

    #expect(reader.seen == [0])

    coordinator.runSchedule(.update)
    #expect(reader.seen == [0, 1])
}

@Test func drainingEventsConsumesPendingValues() {
    EventEmitterSystem.reset()
    defer { EventEmitterSystem.reset() }
    let coordinator = Coordinator()
    coordinator.update(.update) { schedule in
        schedule.executor = SingleThreadedExecutor()
    }

    let drainer = EventDrainSystem(runAfter: [EventEmitterSystem.id])
    let reader = EventReaderSystem(runAfter: [EventDrainSystem.id])

    coordinator.addSystem(.update, system: EventEmitterSystem())
    coordinator.addSystem(.update, system: drainer)
    coordinator.addSystem(.update, system: reader)

    coordinator.runSchedule(.update) // Prime event buffer
    coordinator.runSchedule(.update)

    #expect(drainer.drained == [[0]])
    #expect(reader.seen.isEmpty)

    coordinator.runSchedule(.update)

    #expect(drainer.drained == [[0], [1]])
    #expect(reader.seen.isEmpty)
}

@Test func drainingEventsSkipsPendingOnCurrentFrame() {
    struct DrainEvent: Sendable, Equatable, Event {
        let id: Int
    }

    let events = EventChannel<DrainEvent>()

    events.send(DrainEvent(id: 1))
    events.prepare()

    events.send(DrainEvent(id: 2))

    let drained = events.drain()
    #expect(drained == [DrainEvent(id: 1)])

    events.prepare()

    var state = EventReaderState<DrainEvent>()
    #expect(events.read(state: &state) == [DrainEvent(id: 2)])
}<|MERGE_RESOLUTION|>--- conflicted
+++ resolved
@@ -334,18 +334,30 @@
     #expect(counter.value == 2)
 }
 
-<<<<<<< HEAD
+@Test func resourceAccessorReturnsStoredValue() {
+    struct LocalResource: Sendable {
+        var value: Int
+    }
+
+    let coordinator = Coordinator()
+    coordinator.addRessource(LocalResource(value: 7))
+
+    var stored: LocalResource = coordinator.resource()
+    #expect(stored.value == 7)
+
+    stored.value = 42
+    coordinator[resource: LocalResource.self] = stored
+
+    let updated: LocalResource = coordinator.resource()
+    #expect(updated.value == 42)
+}
+
 @Test func resourceChangeTrackingDetectsUpdates() {
     struct CounterResource: Sendable {
-=======
-@Test func resourceAccessorReturnsStoredValue() {
-    struct LocalResource: Sendable {
->>>>>>> e8a01da3
         var value: Int
     }
 
     let coordinator = Coordinator()
-<<<<<<< HEAD
     coordinator.addRessource(CounterResource(value: 0))
 
     let snapshot = coordinator.makeResourceVersionSnapshot()
@@ -366,18 +378,6 @@
     let snapshotAfterUpdate = coordinator.makeResourceVersionSnapshot()
     #expect(coordinator.updatedResources(since: snapshotAfterUpdate).isEmpty)
     #expect(coordinator.resourceIfUpdated(CounterResource.self, since: snapshotAfterUpdate) == nil)
-=======
-    coordinator.addRessource(LocalResource(value: 7))
-
-    var stored: LocalResource = coordinator.resource()
-    #expect(stored.value == 7)
-
-    stored.value = 42
-    coordinator[resource: LocalResource.self] = stored
-
-    let updated: LocalResource = coordinator.resource()
-    #expect(updated.value == 42)
->>>>>>> e8a01da3
 }
 
 @Test func queryPerformParallelRespectsFilteringAndMutatesOnce() {

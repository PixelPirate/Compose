--- conflicted
+++ resolved
@@ -2070,32 +2070,6 @@
     #expect(count == 1)
 }
 
-<<<<<<< HEAD
-@Test func addedQueryFilter() throws {
-    struct Tracked: Component, Equatable { var value: Int }
-
-    struct AddedSystem: System {
-        static let id = SystemID(name: "AddedSystem")
-        nonisolated(unsafe) static let query = Query {
-            WithEntityID.self
-            Tracked.self
-            Added<Tracked>.self
-        }
-
-        let captured: Mutex<[Entity.ID]>
-
-        var metadata: SystemMetadata {
-            Self.metadata(from: [Self.query.schedulingMetadata])
-        }
-
-        func run(context: QueryContext, commands: inout Commands) {
-            var local: [Entity.ID] = []
-            Self.query(context) { entity, _: Tracked in
-                local.append(entity)
-            }
-            if !local.isEmpty {
-                captured.withLock { $0.append(contentsOf: local) }
-=======
 @Test func commandQueueLifecycleOperations() {
     final class CommandCounters {
         let spawnCount = ManagedAtomic<Int>(0)
@@ -2163,79 +2137,11 @@
             commands.run { coordinator in
                 counters.targetAliveAfterDestroy.store(coordinator.isAlive(target), ordering: .relaxed)
                 counters.runCount.wrappingIncrement(ordering: .relaxed)
->>>>>>> 62ad6857
             }
         }
     }
 
     let coordinator = Coordinator()
-<<<<<<< HEAD
-    let captured = Mutex<[Entity.ID]>([])
-    coordinator.addSystem(.update, system: AddedSystem(captured: captured))
-
-    let first = coordinator.spawn(Tracked(value: 1))
-    coordinator.runSchedule(.update)
-    #expect(captured.withLock { $0 } == [first])
-
-    captured.withLock { $0.removeAll() }
-    coordinator.runSchedule(.update)
-    #expect(captured.withLock { $0 }.isEmpty)
-
-    let second = coordinator.spawn(Tracked(value: 2))
-    captured.withLock { $0.removeAll() }
-    coordinator.runSchedule(.update)
-    #expect(captured.withLock { $0 } == [second])
-}
-
-@Test func changedQueryFilter() throws {
-    struct Tracked: Component, Equatable { var value: Int }
-
-    struct ChangedSystem: System {
-        static let id = SystemID(name: "ChangedSystem")
-        nonisolated(unsafe) static let query = Query {
-            WithEntityID.self
-            Write<Tracked>.self
-            Changed<Tracked>.self
-        }
-
-        let captured: Mutex<[Entity.ID]>
-
-        var metadata: SystemMetadata {
-            Self.metadata(from: [Self.query.schedulingMetadata])
-        }
-
-        func run(context: QueryContext, commands: inout Commands) {
-            var local: [Entity.ID] = []
-            Self.query(context) { entity, _: Write<Tracked> in
-                local.append(entity)
-            }
-            if !local.isEmpty {
-                captured.withLock { $0.append(contentsOf: local) }
-            }
-        }
-    }
-
-    let coordinator = Coordinator()
-    let captured = Mutex<[Entity.ID]>([])
-    coordinator.addSystem(.update, system: ChangedSystem(captured: captured))
-
-    let entity = coordinator.spawn(Tracked(value: 0))
-    coordinator.runSchedule(.update)
-    #expect(captured.withLock { $0 } == [entity])
-
-    captured.withLock { $0.removeAll() }
-    coordinator.runSchedule(.update)
-    #expect(captured.withLock { $0 }.isEmpty)
-
-    let mutate = Query { Write<Tracked>.self }
-    mutate(coordinator) { (write: Write<Tracked>) in
-        write.value += 1
-    }
-
-    captured.withLock { $0.removeAll() }
-    coordinator.runSchedule(.update)
-    #expect(captured.withLock { $0 } == [entity])
-=======
     let counters = CommandCounters()
     let target = coordinator.spawn()
 
@@ -2470,5 +2376,100 @@
 
     var state = EventReaderState<DrainEvent>()
     #expect(events.read(state: &state) == [DrainEvent(id: 2)])
->>>>>>> 62ad6857
+}
+
+@Test func addedQueryFilter() throws {
+    struct Tracked: Component, Equatable { var value: Int }
+
+    struct AddedSystem: System {
+        static let id = SystemID(name: "AddedSystem")
+        nonisolated(unsafe) static let query = Query {
+            WithEntityID.self
+            Tracked.self
+            Added<Tracked>.self
+        }
+
+        let captured: Mutex<[Entity.ID]>
+
+        var metadata: SystemMetadata {
+            Self.metadata(from: [Self.query.schedulingMetadata])
+        }
+
+        func run(context: QueryContext, commands: inout Commands) {
+            var local: [Entity.ID] = []
+            Self.query(context) { entity, _: Tracked in
+                local.append(entity)
+            }
+            if !local.isEmpty {
+                captured.withLock { $0.append(contentsOf: local) }
+            }
+        }
+    }
+
+    let coordinator = Coordinator()
+    let captured = Mutex<[Entity.ID]>([])
+    coordinator.addSystem(.update, system: AddedSystem(captured: captured))
+
+    let first = coordinator.spawn(Tracked(value: 1))
+    coordinator.runSchedule(.update)
+    #expect(captured.withLock { $0 } == [first])
+
+    captured.withLock { $0.removeAll() }
+    coordinator.runSchedule(.update)
+    #expect(captured.withLock { $0 }.isEmpty)
+
+    let second = coordinator.spawn(Tracked(value: 2))
+    captured.withLock { $0.removeAll() }
+    coordinator.runSchedule(.update)
+    #expect(captured.withLock { $0 } == [second])
+}
+
+@Test func changedQueryFilter() throws {
+    struct Tracked: Component, Equatable { var value: Int }
+
+    struct ChangedSystem: System {
+        static let id = SystemID(name: "ChangedSystem")
+        nonisolated(unsafe) static let query = Query {
+            WithEntityID.self
+            Write<Tracked>.self
+            Changed<Tracked>.self
+        }
+
+        let captured: Mutex<[Entity.ID]>
+
+        var metadata: SystemMetadata {
+            Self.metadata(from: [Self.query.schedulingMetadata])
+        }
+
+        func run(context: QueryContext, commands: inout Commands) {
+            var local: [Entity.ID] = []
+            Self.query(context) { entity, _: Write<Tracked> in
+                local.append(entity)
+            }
+            if !local.isEmpty {
+                captured.withLock { $0.append(contentsOf: local) }
+            }
+        }
+    }
+
+    let coordinator = Coordinator()
+    let captured = Mutex<[Entity.ID]>([])
+    coordinator.addSystem(.update, system: ChangedSystem(captured: captured))
+
+    let entity = coordinator.spawn(Tracked(value: 0))
+    coordinator.runSchedule(.update)
+    #expect(captured.withLock { $0 } == [entity])
+
+    captured.withLock { $0.removeAll() }
+    coordinator.runSchedule(.update)
+    #expect(captured.withLock { $0 }.isEmpty)
+
+    let mutate = Query { Write<Tracked>.self }
+    mutate(coordinator) { (write: Write<Tracked>) in
+        write.value += 1
+    }
+
+    captured.withLock { $0.removeAll() }
+    coordinator.runSchedule(.update)
+    #expect(captured.withLock { $0 } == [entity])
 }
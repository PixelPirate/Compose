import Foundation

public struct QueryMetadata {
    public let signature: ComponentSignature
    public let readSignature: ComponentSignature
    public let writeSignature: ComponentSignature
    public let excludedSignature: ComponentSignature

    @inlinable @inline(__always)
    init(signature: ComponentSignature, readSignature: ComponentSignature, writeSignature: ComponentSignature, excludedSignature: ComponentSignature) {
        self.signature = signature
        self.readSignature = readSignature
        self.writeSignature = writeSignature
        self.excludedSignature = excludedSignature
    }
}

extension Query {
    @inlinable @inline(__always)
    public var metadata: QueryMetadata {
        QueryMetadata(
            signature: signature,
            readSignature: readSignature,
            writeSignature: writeSignature,
            excludedSignature: excludedSignature
        )
    }
}

public struct QueryHash: Hashable {
    let value: Int

    public init<each T: Component>(_ query: Query<repeat each T>) {
        var hasher = Hasher()
        hasher.combine(query.signature)
        hasher.combine(query.excludedSignature)
        self.value = hasher.finalize()
    }

    public init(include: ComponentSignature, exclude: ComponentSignature) {
        var hasher = Hasher()
        hasher.combine(include)
        hasher.combine(exclude)
        self.value = hasher.finalize()
    }
}

@usableFromInline
struct SparseQueryPlan {
    @usableFromInline
    let base: ContiguousArray<SlotIndex>
    @usableFromInline
    let others: [ContiguousArray<Array.Index?>] // entityToComponents maps
    @usableFromInline
    let excluded: [ContiguousArray<Array.Index?>]
    @usableFromInline
    let version: UInt64

    @usableFromInline
    init(
        base: ContiguousArray<SlotIndex>,
        others: [ContiguousArray<Array.Index?>],
        excluded: [ContiguousArray<Array.Index?>],
        version: UInt64
    ) {
        self.base = base
        self.others = others
        self.excluded = excluded
        self.version = version
    }
}

@usableFromInline
struct SignatureQueryPlan {
    @usableFromInline
    let base: ContiguousArray<SlotIndex>
    @usableFromInline
    let version: UInt64

    @usableFromInline
    init(
        base: ContiguousArray<SlotIndex>,
        version: UInt64
    ) {
        self.base = base
        self.version = version
    }
}

extension TypedAccess {
    @inlinable @inline(__always)
    static var empty: TypedAccess {
        // a harmless instance that never resolves anything
        TypedAccess(
            buffer: UnsafeMutableBufferPointer(start: nil, count: 0),
            indices: []
        )
    }
}

public struct LazyQuerySequence<each T: ComponentResolving>: Sequence {
    @usableFromInline
    internal let entityIDs: [Entity.ID]

    @usableFromInline
    internal let accessors: (repeat TypedAccess<each T>)

    @inlinable @inline(__always)
    init(entityIDs: [Entity.ID], accessors: repeat TypedAccess<each T>) {
        self.entityIDs = entityIDs
        self.accessors = (repeat each accessors)
    }

    @inlinable @inline(__always)
    init() {
        self.entityIDs = []
        self.accessors = (repeat TypedAccess<each T>.empty)
    }

    @inlinable @inline(__always)
    public func makeIterator() -> AnyIterator<(repeat (each T).ReadOnlyResolvedType)> {
        var index = 0
        return AnyIterator {
            guard index < entityIDs.count else { return nil }
            let id = entityIDs[index]
            index += 1
            return (repeat (each T).makeReadOnlyResolved(access: each accessors, entityID: id))
        }
    }
}

public struct LazyWritableQuerySequence<each T: ComponentResolving>: Sequence {
    @usableFromInline
    internal let entityIDs: [Entity.ID]

    @usableFromInline
    internal let accessors: (repeat TypedAccess<each T>)

    @inlinable @inline(__always)
    init(entityIDs: [Entity.ID], accessors: repeat TypedAccess<each T>) {
        self.entityIDs = entityIDs
        self.accessors = (repeat each accessors)
    }

    @inlinable @inline(__always)
    init() {
        self.entityIDs = []
        self.accessors = (repeat TypedAccess<each T>.empty)
    }

    @inlinable @inline(__always)
    public func makeIterator() -> AnyIterator<(repeat (each T).ResolvedType)> {
        var index = 0
        return AnyIterator {
            guard index < entityIDs.count else { return nil }
            let id = entityIDs[index]
            index += 1
            return (repeat (each T).makeResolved(access: each accessors, entityID: id))
        }
    }
}

/// Contains all queried components for one entity in a combination query.
/// - Note: This type only exists as a fix for the compiler, since just returning every component or two tuples crashes the build.
@dynamicMemberLookup
public struct CombinationPack<each T> {
    @inline(__always)
    public let values: (repeat each T)

    @inlinable @inline(__always)
    public init(_ values: (repeat each T)) {
        self.values = values
    }

    public subscript<R>(dynamicMember keyPath: KeyPath<(repeat each T), R>) -> R {
        _read {
            yield values[keyPath: keyPath]
        }
    }
}

public struct Query<each T: Component> where repeat each T: ComponentResolving {
    /// These components will be used for selecting the correct archetype, but they will not be included in the query output.
    @inline(__always)
    public let backstageComponents: Set<ComponentTag> // Or witnessComponents?

    @inline(__always)
    public let excludedComponents: Set<ComponentTag>

    @inline(__always)
    public let includeEntityID: Bool

    @inline(__always)
    public let signature: ComponentSignature

    @inline(__always)
    public let readSignature: ComponentSignature

    @inline(__always)
    public let writeSignature: ComponentSignature

    @inline(__always)
    public let excludedSignature: ComponentSignature

    @inline(__always)
    let hash: QueryHash

    @usableFromInline
    init(
        backstageComponents: Set<ComponentTag>,
        excludedComponents: Set<ComponentTag>,
        includeEntityID: Bool
    ) {
        self.backstageComponents = backstageComponents
        self.excludedComponents = excludedComponents
        self.includeEntityID = includeEntityID
        self.signature = Self.makeSignature(backstageComponents: backstageComponents)
        self.readSignature = Self.makeReadSignature(backstageComponents: backstageComponents)
        self.writeSignature = Self.makeWriteSignature()
        self.excludedSignature = Self.makeExcludedSignature(excludedComponents)
        self.hash = QueryHash(include: signature, exclude: excludedSignature)
    }

    @inlinable @inline(__always)
    public func appending<U>(_ type: U.Type = U.self) -> Query<repeat each T, U> {
        Query<repeat each T, U>(
            backstageComponents: backstageComponents,
            excludedComponents: excludedComponents,
            includeEntityID: includeEntityID
        )
    }

    @usableFromInline @inline(__always)
    internal func getArrays(_ coordinator: Coordinator)
    -> (base: ContiguousArray<SlotIndex>, others: [ContiguousArray<Array.Index?>], excluded: [ContiguousArray<Array.Index?>])?
    {
        coordinator.sparseQueryCacheLock.lock()
        if
            let cached = coordinator.sparseQueryCache[hash],
            cached.version == coordinator.worldVersion
        {
            coordinator.sparseQueryCacheLock.unlock()
            return (
                cached.base,
                cached.others,
                cached.excluded
            )
        } else {
            coordinator.sparseQueryCacheLock.unlock()
            guard let new = coordinator.pool.baseAndOthers(
                repeat (each T).self,
                included: backstageComponents,
                excluded: excludedComponents
            ) else {
                return nil
            }
            let newPlan = SparseQueryPlan(
                base: new.base,
                others: new.others,
                excluded: new.excluded,
                version: coordinator.worldVersion
            )
            coordinator.sparseQueryCacheLock.lock()
            coordinator.sparseQueryCache[hash] = newPlan
            coordinator.sparseQueryCacheLock.unlock()
            return new
        }
    }

    @usableFromInline @inline(__always)
    internal func getBaseSparseList(_ coordinator: Coordinator) -> ContiguousArray<SlotIndex>? {
        coordinator.signatureQueryCacheLock.lock()
        if
            let cached = coordinator.signatureQueryCache[hash],
            cached.version == coordinator.worldVersion
        {
            coordinator.signatureQueryCacheLock.unlock()
            return cached.base
        } else {
            coordinator.signatureQueryCacheLock.unlock()
            guard let new = coordinator.pool.base(
                repeat (each T).QueriedComponent.self,
                included: backstageComponents
            ) else {
                return nil
            }
            let newCache = SignatureQueryPlan(
                base: new,
                version: coordinator.worldVersion
            )
            coordinator.signatureQueryCacheLock.lock()
            coordinator.signatureQueryCache[hash] = newCache
            coordinator.signatureQueryCacheLock.unlock()
            return new
        }
    }

    // TODO: EnTT groups can just use Array.partition(by:)?

    @inlinable @inline(__always)
    public func performCombinations(
        _ context: some QueryContextConvertible,
        _ handler: (CombinationPack<repeat (each T).ResolvedType>, CombinationPack<repeat (each T).ResolvedType>) -> Void
    ) {
        let context = context.queryContext
        let filteredSlots = context.coordinator.pool.slots(
            repeat (each T).self,
            included: backstageComponents,
            excluded: excludedComponents
        )

        withTypedBuffers(&context.coordinator.pool) { (accessors: repeat TypedAccess<each T>) in
            let resolved = filteredSlots.map { [indices = context.coordinator.indices] slot in
                let id = Entity.ID(
                    slot: slot,
                    generation: indices[generationFor: slot]
                )

                return CombinationPack((repeat (each T).makeResolved(access: each accessors, entityID: id)))
            }
            for i in 0..<resolved.count {
                for j in i+1..<resolved.count {
                    handler(
                        resolved[i],
                        resolved[j]
                    )
                }
            }
        }
    }

    @inlinable @inline(__always)
    public func perform(_ context: some QueryContextConvertible, _ handler: (repeat (each T).ResolvedType) -> Void) {
        let context = context.queryContext
        guard let (baseSlots, otherComponents, excludedComponents) = getArrays(context.coordinator) else { return }

<<<<<<< HEAD
        withTypedBuffers(&context.coordinator.pool) { (accessors: repeat TypedAccess<(each T).QueriedComponent>) in
=======
        withTypedBuffers(&context.coordinator.pool) { (
            accessors: repeat TypedAccess<each T>
        ) in
>>>>>>> 6c9f09d4
            slotLoop: for slot in baseSlots {
                let slotRaw = slot.rawValue

                for component in otherComponents where component[slotRaw] == nil {
                    // Entity does not have all required components, skip.
                    continue slotLoop
                }
                for component in excludedComponents where component[slotRaw] != nil {
                    // Entity has at least one excluded component, skip.
                    continue slotLoop
                }
                let id = Entity.ID(
                    slot: SlotIndex(rawValue: slotRaw),
                    generation: context.coordinator.indices[generationFor: slot]
                )
                handler(repeat (each T).makeResolved(access: each accessors, entityID: id))
            }
        }
    }

    // This is just here as an example, signatures will be important for archetypes and groups
    @inlinable @inline(__always)
    public func performWithSignature(_ context: some QueryContextConvertible, _ handler: (repeat (each T).ResolvedType) -> Void) {
        let context = context.queryContext
        guard let baseSlots = getBaseSparseList(context.coordinator) else { return }

<<<<<<< HEAD
        withTypedBuffers(&context.coordinator.pool) { (accessors: repeat TypedAccess<(each T).QueriedComponent>) in
=======
        withTypedBuffers(&context.coordinator.pool) { (
            accessors: repeat TypedAccess<each T>
        ) in
>>>>>>> 6c9f09d4
            let querySignature = self.signature
            let excludedSignature = self.excludedSignature

            slotLoop: for slot in baseSlots {
                let slotRaw = slot.rawValue
                let signature = context.coordinator.entitySignatures[slotRaw]

                guard
                    signature.rawHashValue.isSuperset(
                        of: querySignature.rawHashValue,
                        isDisjoint: excludedSignature.rawHashValue
                    )
                else {
                    continue slotLoop
                }
                let id = Entity.ID(
                    slot: SlotIndex(rawValue: slotRaw),
                    generation: context.coordinator.indices[generationFor: slot]
                )
                handler(repeat (each T).makeResolved(access: each accessors, entityID: id))
            }
        }
    }

    @inlinable @inline(__always)
    public func performParallel(_ context: some QueryContextConvertible, _ handler: @Sendable (repeat (each T).ResolvedType) -> Void) where repeat each T: Sendable {
        let context = context.queryContext
        let slots = context.coordinator.pool.slots(repeat (each T).QueriedComponent.self, included: backstageComponents, excluded: excludedComponents)

        withTypedBuffers(&context.coordinator.pool) { (
            accessors: repeat TypedAccess<each T>
        ) in
            let cores = ProcessInfo.processInfo.processorCount
            let chunkSize = max(1, (slots.count + cores - 1) / cores) // ceil division
            let chunks = (slots.count + chunkSize - 1) / chunkSize // ceil number of chunks

            withUnsafePointer(to: &context.coordinator.indices) {
                nonisolated(unsafe) let indices: UnsafePointer<IndexRegistry> = $0
                DispatchQueue.concurrentPerform(iterations: chunks) { i in
                    let start = i * chunkSize
                    let end = min(start + chunkSize, slots.count)
                    if start >= end { return } // guard against empty/invalid slice

                    for slot in slots[start..<end] {
                        handler(repeat (each T).makeResolved(
                            access: each accessors,
                            entityID: Entity.ID(slot: slot, generation: indices.pointee[generationFor: slot])
                        ))
                    }
                }
            }
        }
    }

    @inlinable @inline(__always)
    public func iterAll(_ context: some QueryContextConvertible) -> LazyWritableQuerySequence<repeat each T> {
        let context = context.queryContext
        let slots = context.coordinator.pool.slots(
            repeat (each T).QueriedComponent.self,
            included: backstageComponents,
            excluded: excludedComponents
        )

        let accessors = withTypedBuffers(&context.coordinator.pool) { (
            accessors: repeat TypedAccess<each T>
        ) in
            (repeat each accessors)
        }

        guard let accessors else {
            return LazyWritableQuerySequence()
        }

        return LazyWritableQuerySequence(
            entityIDs: slots.map { Entity.ID(slot: $0, generation: context.coordinator.indices[generationFor: $0]) },
            accessors: repeat each accessors
        )
    }

    @inlinable @inline(__always)
    public func fetchAll(_ context: some QueryContextConvertible) -> LazyQuerySequence<repeat each T> {
        let context = context.queryContext
        let slots = context.coordinator.pool.slots(
            repeat (each T).self,
            included: backstageComponents,
            excluded: excludedComponents
        )

        let accessors = withTypedBuffers(&context.coordinator.pool) { (
            accessors: repeat TypedAccess<each T>
        ) in
            (repeat each accessors)
        }

        guard let accessors else {
            return LazyQuerySequence()
        }

        return LazyQuerySequence(
            entityIDs: slots.map { Entity.ID(slot: $0, generation: context.coordinator.indices[generationFor: $0]) },
            accessors: repeat each accessors
        )
    }

    @inlinable @inline(__always)
    public func unsafeFetchAllWritable(_ context: some QueryContextConvertible) -> LazyWritableQuerySequence<repeat each T> {
        let context = context.queryContext
        let slots = context.coordinator.pool.slots(
            repeat (each T).self,
            included: backstageComponents,
            excluded: excludedComponents
        )

        let accessors = withTypedBuffers(&context.coordinator.pool) { (
            accessors: repeat TypedAccess<each T>
        ) in
            (repeat each accessors)
        }

        guard let accessors else {
            return LazyWritableQuerySequence()
        }

        return LazyWritableQuerySequence(
            entityIDs: slots.map { Entity.ID(slot: $0, generation: context.coordinator.indices[generationFor: $0]) },
            accessors: repeat each accessors
        )
    }

    @inlinable @inline(__always)
    public func fetchOne(_ context: some QueryContextConvertible) -> (repeat (each T).ReadOnlyResolvedType)? {
        let context = context.queryContext
        var result: (repeat (each T).ReadOnlyResolvedType)? = nil
        let slots = context.coordinator.pool.slots(
            repeat (each T).QueriedComponent.self,
            included: backstageComponents,
            excluded: excludedComponents
        )
        withTypedBuffers(&context.coordinator.pool) { (
            accessors: repeat TypedAccess<each T>
        ) in
            for slot in slots {
                result = (
                    repeat (each T).makeReadOnlyResolved(
                        access: each accessors,
                        entityID: Entity.ID(slot: slot, generation: context.coordinator.indices[generationFor: slot])
                    )
                )
                break
            }
        }

        return result
    }

    @inlinable @inline(__always)
    public func callAsFunction(_ context: QueryContext, _ handler: (repeat (each T).ResolvedType) -> Void) {
        perform(context, handler)
    }

    @inlinable @inline(__always)
    public func callAsFunction(_ coordinator: Coordinator, _ handler: (repeat (each T).ResolvedType) -> Void) {
        perform(QueryContext(coordinator: coordinator), handler)
    }

    @inlinable @inline(__always)
    public func callAsFunction(parallel context: QueryContext, _ handler: @Sendable (repeat (each T).ResolvedType) -> Void) where repeat each T: Sendable {
        performParallel(context, handler)
    }

    @inlinable @inline(__always)
    public func callAsFunction(parallel coordinator: Coordinator, _ handler: @Sendable (repeat (each T).ResolvedType) -> Void) where repeat each T: Sendable {
        performParallel(QueryContext(coordinator: coordinator), handler)
    }

    @inlinable @inline(__always)
    public func callAsFunction(combinations context: QueryContext, _ handler: (CombinationPack<repeat (each T).ResolvedType>, CombinationPack<repeat (each T).ResolvedType>) -> Void) {
        performCombinations(context, handler)
    }

    @inlinable @inline(__always)
    public func callAsFunction(combinations coordinator: Coordinator, _ handler: (CombinationPack<repeat (each T).ResolvedType>, CombinationPack<repeat (each T).ResolvedType>) -> Void) {
        performCombinations(QueryContext(coordinator: coordinator), handler)
    }

    @inlinable @inline(__always)
    public func callAsFunction(fetchOne context: QueryContext) -> (repeat (each T).ReadOnlyResolvedType)? {
        fetchOne(context)
    }

    @inlinable @inline(__always)
    public func callAsFunction(fetchOne coordinator: Coordinator) -> (repeat (each T).ReadOnlyResolvedType)? {
        fetchOne(QueryContext(coordinator: coordinator))
    }

    @inlinable @inline(__always)
    public func callAsFunction(fetchAll context: QueryContext) -> LazyQuerySequence<repeat each T> {
        fetchAll(context)
    }

    @inlinable @inline(__always)
    public func callAsFunction(fetchAll coordinator: Coordinator) -> LazyQuerySequence<repeat each T> {
        fetchAll(QueryContext(coordinator: coordinator))
    }

    @inlinable @inline(__always)
    public func callAsFunction(unsafeFetchAllWritable context: QueryContext) -> LazyWritableQuerySequence<repeat each T> {
        unsafeFetchAllWritable(context)
    }

    @inlinable @inline(__always)
    public func callAsFunction(unsafeFetchAllWritable coordinator: Coordinator) -> LazyWritableQuerySequence<repeat each T> {
        unsafeFetchAllWritable(QueryContext(coordinator: coordinator))
    }

    @inlinable @inline(__always)
    static func makeSignature(backstageComponents: Set<ComponentTag>) -> ComponentSignature {
        var signature = ComponentSignature()

        for tag in backstageComponents {
            signature = signature.appending(tag)
        }

        for tagType in repeat (each T).self {
            guard tagType.QueriedComponent != Never.self else { continue }
            signature = signature.appending(tagType.componentTag)
        }

        return signature
    }

    @inlinable @inline(__always)
    static func makeReadSignature(backstageComponents: Set<ComponentTag>) -> ComponentSignature {
        var signature = ComponentSignature()

        for tagType in repeat (each T).self {
            guard tagType.QueriedComponent != Never.self, tagType as? any WritableComponent.Type == nil else { continue } // TODO: Test this
            signature = signature.appending(tagType.componentTag)
        }

        return signature
    }

    @inlinable @inline(__always)
    static func makeWriteSignature() -> ComponentSignature {
        var signature = ComponentSignature()

        for tagType in repeat (each T).self {
            guard tagType.QueriedComponent != Never.self, tagType is any WritableComponent.Type else { continue } // TODO: Test this
            signature = signature.appending(tagType.componentTag)
        }

        return signature
    }

    @inlinable @inline(__always)
    static func makeExcludedSignature(_ excludedComponents: Set<ComponentTag>) -> ComponentSignature {
        var signature = ComponentSignature()

        for tag in excludedComponents {
            signature = signature.appending(tag)
        }

        return signature
    }
}

@usableFromInline
struct UnsafeSendable<T>: @unchecked Sendable {
    @usableFromInline
    let value: T

    @usableFromInline
    init(value: T) {
        self.value = value
    }
}

@usableFromInline
final class UnsafeMutableSendable<T>: @unchecked Sendable {
    @usableFromInline
    var value: T

    @usableFromInline
    init(value: T) {
        self.value = value
    }
}

public struct TypedAccess<C: ComponentResolving>: @unchecked Sendable {
    @usableFromInline internal var buffer: UnsafeMutableBufferPointer<C.QueriedComponent>
    @usableFromInline internal var indices: ContiguousArray<ContiguousArray.Index?>

    @usableFromInline
    init(buffer: UnsafeMutableBufferPointer<C.QueriedComponent>, indices: ContiguousArray<ContiguousArray.Index?>) {
        self.buffer = buffer
        self.indices = indices
    }

    @inlinable @inline(__always)
    public subscript(_ id: Entity.ID) -> C.QueriedComponent {
        _read {
            yield buffer[indices[id.slot.rawValue].unsafelyUnwrapped]
        }
        nonmutating _modify {
            yield &buffer[indices[id.slot.rawValue].unsafelyUnwrapped]
        }
    }

    @inlinable @inline(__always)
    public subscript(optional id: Entity.ID) -> C.QueriedComponent? {
        _read {
            guard id.slot.rawValue < indices.count, let index = indices[id.slot.rawValue] else {
                yield nil
                return
            }
            yield buffer[index]
        }
        nonmutating _modify {
            var wrapped: Optional<C.QueriedComponent>
            if let index = indices[id.slot.rawValue] {
                wrapped = Optional(buffer[index])
                yield &wrapped
                guard let newValue = wrapped else {
                    fatalError("Removal of component through `Optional` not supported.")
                }
                buffer[index] = newValue
            } else {
                wrapped = nil
                yield &wrapped
                guard wrapped == nil else {
                    fatalError("Insertion of component through `Optional` not supported.")
                }
            }
        }
    }

    @inlinable @inline(__always)
    public func access(_ id: Entity.ID) -> SingleTypedAccess<C.QueriedComponent> {
        SingleTypedAccess(buffer: buffer.baseAddress.unsafelyUnwrapped.advanced(by: indices[id.slot.rawValue].unsafelyUnwrapped))
    }

    @inlinable @inline(__always)
    public func optionalAccess(_ id: Entity.ID) -> SingleTypedAccess<C.QueriedComponent>? {
        guard id.slot.rawValue < indices.count, let index = indices[id.slot.rawValue] else {
            return nil
        }
        return SingleTypedAccess(buffer: buffer.baseAddress.unsafelyUnwrapped.advanced(by: indices[id.slot.rawValue].unsafelyUnwrapped))
    }
}

public struct SingleTypedAccess<C: Component> {
    @usableFromInline internal var buffer: UnsafeMutablePointer<C>

    @inlinable @inline(__always)
    init(buffer: UnsafeMutablePointer<C>) {
        self.buffer = buffer
    }

    @inlinable @inline(__always)
    public var value: C {
        _read {
            yield buffer.pointee
        }
        nonmutating _modify {
            yield &buffer.pointee
        }
    }
}

public protocol ComponentResolving {
    associatedtype ResolvedType = Self
    associatedtype ReadOnlyResolvedType = Self
    associatedtype QueriedComponent: Component = Self

    @inlinable @inline(__always)
    static func makeResolved(access: TypedAccess<Self>, entityID: Entity.ID) -> ResolvedType

    @inlinable @inline(__always)
    static func makeReadOnlyResolved(access: TypedAccess<Self>, entityID: Entity.ID) -> ReadOnlyResolvedType
}

public extension ComponentResolving where Self: Component, ResolvedType == Self, QueriedComponent == Self, ReadOnlyResolvedType == Self {
    @inlinable @inline(__always)
    static func makeResolved(access: TypedAccess<QueriedComponent>, entityID: Entity.ID) -> Self {
        access[entityID]
    }

    @inlinable @inline(__always)
    static func makeReadOnlyResolved(access: TypedAccess<QueriedComponent>, entityID: Entity.ID) -> Self {
        access[entityID]
    }
}

public struct BuiltQuery<each T: Component & ComponentResolving> {
    let composite: Query<repeat each T>
}

@resultBuilder
public enum QueryBuilder {
    public static func buildExpression<C: Component>(_ c: C.Type) -> BuiltQuery<C> {
        BuiltQuery(
            composite: Query<C>(
                backstageComponents: [],
                excludedComponents: [],
                includeEntityID: false
            )
        )
    }

    public static func buildExpression<C: Component>(_ c: Write<C>.Type) -> BuiltQuery<Write<C>> {
        BuiltQuery(
            composite: Query<Write<C>>(
                backstageComponents: [],
                excludedComponents: [],
                includeEntityID: false
            )
        )
    }

    public static func buildExpression<C: Component>(_ c: With<C>.Type) -> BuiltQuery< > {
        BuiltQuery(
            composite: Query< >(
                backstageComponents: [C.componentTag],
                excludedComponents: [],
                includeEntityID: false
            )
        )
    }

    public static func buildExpression<C: Component>(_ c: Without<C>.Type) -> BuiltQuery< > {
        BuiltQuery(
            composite: Query< >(
                backstageComponents: [],
                excludedComponents: [C.componentTag],
                includeEntityID: false
            )
        )
    }

    public static func buildExpression(_ c: WithEntityID) -> BuiltQuery<WithEntityID> {
        BuiltQuery(
            composite: Query<WithEntityID>(
                backstageComponents: [],
                excludedComponents: [],
                includeEntityID: true
            )
        )
    }

    public static func buildPartialBlock<each T>(first: BuiltQuery<repeat each T>) -> BuiltQuery<repeat each T> {
        first
    }

    public static func buildPartialBlock<each T, each U>(
        accumulated: BuiltQuery<repeat each T>,
        next: BuiltQuery<repeat each U>
    ) -> BuiltQuery<repeat each T, repeat each U> {
        BuiltQuery(
            composite:
                Query<repeat each T,repeat each U>(
                    backstageComponents:
                        accumulated.composite.backstageComponents.union(next.composite.backstageComponents),
                    excludedComponents:
                        accumulated.composite.excludedComponents.union(next.composite.excludedComponents),
                    includeEntityID:
                        accumulated.composite.includeEntityID || next.composite.includeEntityID
                )
        )
    }
}

public extension Query {
    init(@QueryBuilder _ content: () -> BuiltQuery<repeat each T>) {
        let built = content()
        self = built.composite
    }
}

@usableFromInline
protocol WritableComponent: Component {
    associatedtype Wrapped: Component
}

@dynamicMemberLookup
public struct Write<C: Component>: WritableComponent, Sendable {
    public static var componentTag: ComponentTag { C.componentTag }

    public typealias Wrapped = C

    @usableFromInline
    nonisolated(unsafe) let access: SingleTypedAccess<C>

    @inlinable @inline(__always)
    init(access: SingleTypedAccess<C>) {
        self.access = access
    }

    @inlinable @inline(__always)
    public subscript<R>(dynamicMember keyPath: WritableKeyPath<C, R>) -> R {
        _read {
            yield access.value[keyPath: keyPath]
        }
        nonmutating _modify {
            yield &access.value[keyPath: keyPath]
        }
    }
}

extension Write: ComponentResolving {
    public typealias ResolvedType = Write<Wrapped>
    public typealias ReadOnlyResolvedType = Wrapped
    public typealias QueriedComponent = Wrapped

    @inlinable @inline(__always)
    public static func makeResolved(access: TypedAccess<Self>, entityID: Entity.ID) -> Write<Wrapped> {
        Write<Wrapped>(access: access.access(entityID))
    }

    @inlinable @inline(__always)
    public static func makeReadOnlyResolved(access: TypedAccess<Self>, entityID: Entity.ID) -> Wrapped {
        access[entityID]
    }
}

@dynamicMemberLookup
public struct OptionalWrite<C: Component>: WritableComponent, Sendable {
    public static var componentTag: ComponentTag { C.componentTag }

    public typealias Wrapped = C

    @usableFromInline
    nonisolated(unsafe) let access: SingleTypedAccess<C>?

    @inlinable @inline(__always)
    init(access: SingleTypedAccess<C>?) {
        self.access = access
    }

    @inlinable @inline(__always)
    public subscript<R>(dynamicMember keyPath: WritableKeyPath<C, R>) -> R? {
        _read {
            yield access?.value[keyPath: keyPath]
        }
        nonmutating _modify {
            var value = access?.value[keyPath: keyPath]
            yield &value
            guard let newValue = value, let access else {
                fatalError("Cannot write `nil` through an optional. Remove component through proper means like an command.")
            }
            access.value[keyPath: keyPath] = newValue
        }
    }
}

extension OptionalWrite: ComponentResolving {
    public typealias QueriedComponent = Wrapped

    @inlinable @inline(__always)
    public static func makeResolved(access: TypedAccess<Self>, entityID: Entity.ID) -> OptionalWrite<Wrapped> {
        OptionalWrite<Wrapped>(access: access.optionalAccess(entityID))
    }

    @inlinable @inline(__always)
    public static func makeReadOnlyResolved(access: TypedAccess<Self>, entityID: Entity.ID) -> Wrapped? {
        access[optional: entityID]
    }
}

public struct With<C: Component>: Component, Sendable {
    public static var componentTag: ComponentTag { C.componentTag }

    public typealias Wrapped = C
}

public struct WithEntityID: Component, Sendable {
    public static var componentTag: ComponentTag { ComponentTag(rawValue: -1) }
    public typealias ResolvedType = Entity.ID
    public typealias ReadOnlyResolvedType = Entity.ID
    public typealias QueriedComponent = Never

    public init() {}

    @inlinable @inline(__always)
    public static func makeResolved(access: TypedAccess<Self>, entityID: Entity.ID) -> ResolvedType {
        entityID
    }

    @inlinable @inline(__always)
    public static func makeReadOnlyResolved(access: TypedAccess<Self>, entityID: Entity.ID) -> ResolvedType {
        entityID
    }
}

public struct Without<C: Component>: Component {
    public static var componentTag: ComponentTag { C.componentTag }
}

extension Never: Component {
    public static let componentTag = ComponentTag(rawValue: -2)
    public typealias QueriedComponent = Never
}

public protocol OptionalQueriedComponent {
    associatedtype Queried: Component
}
//public protocol OptionalComponent: Component {
//}

extension Optional: Component, ComponentResolving where Wrapped: Component {
    public typealias QueriedComponent = Wrapped
    public static var componentTag: ComponentTag { Wrapped.componentTag }
    public static func makeResolved(access: TypedAccess<Self>, entityID: Entity.ID) -> Optional<Wrapped> {
        access[optional: entityID]
    }

    public static func makeReadOnlyResolved(access: TypedAccess<Self>, entityID: Entity.ID) -> Optional<Wrapped> {
        access[optional: entityID]
    }
}

//extension Optional: Component, OptionalComponent where Wrapped: OptionalQueriedComponent & Component {
//    public static var componentTag: ComponentTag { Wrapped.componentTag }
//}
extension Optional: OptionalQueriedComponent where Wrapped: Component {
    public typealias Queried = Wrapped
}

@discardableResult
@usableFromInline
func withTypedBuffers<each C: ComponentResolving, R>(
    _ pool: inout ComponentPool,
    _ body: (repeat TypedAccess<each C>) throws -> R
) rethrows -> R? {
    func buildTuple() -> (repeat TypedAccess<each C>) {
        return (repeat tryMakeAccess((each C).self))
    }

    func tryMakeAccess<D: ComponentResolving>(_ type: D.Type) -> TypedAccess<D> {
        guard D.QueriedComponent.self != Never.self else { return TypedAccess<D>.empty }
        guard let anyArray = pool.components[D.QueriedComponent.componentTag] else {
            guard D.self is any OptionalQueriedComponent.Type else {
                fatalError("Unknown component.")
            }
            return TypedAccess<D>.empty
        }
        var result: TypedAccess<D>? = nil
        anyArray.withBuffer(D.QueriedComponent.self) { buffer, entitiesToIndices in
            result = TypedAccess(buffer: buffer, indices: entitiesToIndices)
            // Escaping the buffer here is bad, but we need a pack splitting in calls and recursive flatten in order to resolve this.
            // The solution would be a recursive function which would recursively call `withBuffer` on the head until the pack is empty, and then call `body` with all the buffers.
            // See: https://forums.swift.org/t/pitch-pack-destructuring-pack-splitting/79388/12
            // See: https://forums.swift.org/t/passing-a-parameter-pack-to-a-function-call-fails-to-compile/72243/15
        }
        return result.unsafelyUnwrapped
    }

    let built = buildTuple()
    return try body(repeat each built)
}


//@discardableResult
//@usableFromInline
//func withTypedBuffers<C1: Component, R>(
//    _ pool: inout ComponentPool,
//    _ body: (TypedAccess<C1>) throws -> R
//) rethrows -> R? {
//    guard C1.self != Never.self else {
//        return try body(TypedAccess<C1>.empty)
//    }
//    guard let anyArray = pool.components[C1.componentTag] else {
//        return nil
//    }
//    return try anyArray.withBuffer(C1.self) { buffer, entitiesToIndices in
//        let access = TypedAccess(buffer: buffer, indices: entitiesToIndices)
//        return try body(access)
//    }
//}
//
//@discardableResult
//@usableFromInline
//func withTypedBuffers<C1: Component, C2: Component, R>(
//    _ pool: inout ComponentPool,
//    _ body: (TypedAccess<C1>, TypedAccess<C2>) throws -> R
//) rethrows -> R? {
//    @inline(__always)
//    func withAccess<X: Component>(_ type: X.Type = X.self, continuation: (TypedAccess<X>) throws -> R?) rethrows -> R? {
//        guard X.self != Never.self else {
//            return try continuation(TypedAccess<X>.empty)
//        }
//        guard let anyArray = pool.components[X.componentTag] else {
//            return nil
//        }
//        return try anyArray.withBuffer(X.self) { buffer, entitiesToIndices in
//            let access = TypedAccess(buffer: buffer, indices: entitiesToIndices)
//            return try continuation(access)
//        }
//    }
//
//    return try withAccess(C1.self) { access1 in
//        try withAccess(C2.self) { access2 in
//            try body(access1, access2)
//        }
//    }
//}
//
//@discardableResult
//@usableFromInline
//func withTypedBuffers<C1: Component, C2: Component, C3: Component, R>(
//    _ pool: inout ComponentPool,
//    _ body: (TypedAccess<C1>, TypedAccess<C2>, TypedAccess<C3>) throws -> R
//) rethrows -> R? {
//    @inline(__always)
//    func withAccess<X: Component>(_ type: X.Type = X.self, continuation: (TypedAccess<X>) throws -> R?) rethrows -> R? {
//        guard X.self != Never.self else {
//            return try continuation(TypedAccess<X>.empty)
//        }
//        guard let anyArray = pool.components[X.componentTag] else {
//            return nil
//        }
//        return try anyArray.withBuffer(X.self) { buffer, entitiesToIndices in
//            let access = TypedAccess(buffer: buffer, indices: entitiesToIndices)
//            return try continuation(access)
//        }
//    }
//
//    return try withAccess(C1.self) { access1 in
//        try withAccess(C2.self) { access2 in
//            try withAccess(C3.self) { access3 in
//                try body(access1, access2, access3)
//            }
//        }
//    }
//}





func entuplePack<each Prefix, Last>(
    _ tuple: (repeat each Prefix, Last)
) -> ((repeat each Prefix), Last) {
    withUnsafeBytes(of: tuple) { ptr in
        let metadata = TupleMetadata((repeat each Prefix, Last).self)
        var iterator = (0..<metadata.count).makeIterator()
        func next<Cast>() -> Cast {
            let element = metadata[iterator.next()!]
            return ptr.load(fromByteOffset: element.offset, as: Cast.self)
        }
        return (
            (repeat { _ in next() } ((each Prefix).self)),
            next()
        )
    }
}

private struct TupleMetadata {
    let pointer: UnsafeRawPointer
    init(_ type: Any.Type) {
        pointer = unsafeBitCast(type, to: UnsafeRawPointer.self)
    }
    var count: Int {
        pointer
            .advanced(by: pointerSize)
            .load(as: Int.self)
    }
    subscript(position: Int) -> Element {
        Element(
            pointer:
                pointer
                .advanced(by: pointerSize)
                .advanced(by: pointerSize)
                .advanced(by: pointerSize)
                .advanced(by: position * 2 * pointerSize)
        )
    }
    struct Element {
        let pointer: UnsafeRawPointer
        var offset: Int { pointer.load(fromByteOffset: pointerSize, as: Int.self) }
    }
}

private let pointerSize = MemoryLayout<UnsafeRawPointer>.size
<|MERGE_RESOLUTION|>--- conflicted
+++ resolved
@@ -334,13 +334,7 @@
         let context = context.queryContext
         guard let (baseSlots, otherComponents, excludedComponents) = getArrays(context.coordinator) else { return }
 
-<<<<<<< HEAD
-        withTypedBuffers(&context.coordinator.pool) { (accessors: repeat TypedAccess<(each T).QueriedComponent>) in
-=======
-        withTypedBuffers(&context.coordinator.pool) { (
-            accessors: repeat TypedAccess<each T>
-        ) in
->>>>>>> 6c9f09d4
+        withTypedBuffers(&context.coordinator.pool) { (accessors: repeat TypedAccess<each T>) in
             slotLoop: for slot in baseSlots {
                 let slotRaw = slot.rawValue
 
@@ -367,13 +361,7 @@
         let context = context.queryContext
         guard let baseSlots = getBaseSparseList(context.coordinator) else { return }
 
-<<<<<<< HEAD
-        withTypedBuffers(&context.coordinator.pool) { (accessors: repeat TypedAccess<(each T).QueriedComponent>) in
-=======
-        withTypedBuffers(&context.coordinator.pool) { (
-            accessors: repeat TypedAccess<each T>
-        ) in
->>>>>>> 6c9f09d4
+        withTypedBuffers(&context.coordinator.pool) { (accessors: repeat TypedAccess<each T>) in
             let querySignature = self.signature
             let excludedSignature = self.excludedSignature
 

--- conflicted
+++ resolved
@@ -581,7 +581,6 @@
     }
 
     @inlinable @inline(__always)
-<<<<<<< HEAD
     func makeSlotSpans(_ coordinator: Coordinator) -> ([SlotsSpan<ContiguousArray.Index, SlotIndex>], [SlotsSpan<ContiguousArray.Index, SlotIndex>])? {
         var requiredCapacity = backstageComponents.count
         for component in repeat (each T).self {
@@ -631,10 +630,7 @@
     }
 
     @inlinable @inline(__always)
-    func prepareChangeFilterAccessors(_ accessors: (repeat TypedAccess<each T>)) -> [ComponentTag: ChangeFilterAccessor]? {
-=======
     func prepareChangeFilterAccessors(_ accessors: (repeat TypedAccess<each T>)) -> ContiguousArray<ChangeFilterAccessor>? {
->>>>>>> 8728c351
         guard !changeFilterMasks.isEmpty else { return nil }
 
         var prepared: ContiguousArray<ChangeFilterAccessor> = []
@@ -762,49 +758,6 @@
 
         let tickSnapshot = context.systemTickSnapshot
         let indices = context.coordinator.indices.generationView
-<<<<<<< HEAD
-        requiredComponents.withUnsafeBufferPointer { requiredBuffer in
-            excludedComponents.withUnsafeBufferPointer { excludedBuffer in
-                withTypedBuffers(&context.coordinator.pool, changeTick: context.coordinator.changeTick) { (accessors: repeat TypedAccess<each T>) in
-                    let fastChangeAccessors = changeFilterMasks.isEmpty
-                        ? nil
-                        : prepareChangeFilterAccessors((repeat each accessors))
-
-                    if let fastChangeAccessors {
-                        for slot in baseSlots where Self.passes(
-                            slot: slot,
-                            requiredComponents: requiredBuffer,
-                            excludedComponents: excludedBuffer
-                        ) {
-                            let id = Entity.ID(
-                                slot: SlotIndex(rawValue: slot.rawValue),
-                                generation: isQueryingForEntityID ? indices[slot] : 0
-                            )
-                            guard entitySatisfiesChangeFilters(
-                                context,
-                                systemTickSnapshot: tickSnapshot,
-                                fastAccessors: fastChangeAccessors,
-                                entityID: id
-                            ) else {
-                                continue
-                            }
-
-                            handler(repeat (each T).makeResolved(access: each accessors, entityID: id))
-                        }
-                    } else {
-                        for slot in baseSlots where Self.passes(
-                            slot: slot,
-                            requiredComponents: requiredBuffer,
-                            excludedComponents: excludedBuffer
-                        ) {
-                            let id = Entity.ID(
-                                slot: SlotIndex(rawValue: slot.rawValue),
-                                generation: isQueryingForEntityID ? indices[slot] : 0
-                            )
-                            handler(repeat (each T).makeResolved(access: each accessors, entityID: id))
-                        }
-                    }
-=======
         withTypedBuffers(&context.coordinator.pool, changeTick: context.coordinator.changeTick) { (accessors: repeat TypedAccess<each T>) in
             let strategy: ChangeFilterStrategy = if changeFilterMasks.isEmpty {
                 .none
@@ -815,10 +768,10 @@
             }
 
             let indicesPointer = indices.pointer
-            let otherCount = otherComponents.count
+            let otherCount = requiredComponents.count
             let excludedCount = excludedComponents.count
 
-            otherComponents.withUnsafeBufferPointer { otherBuffer in
+            requiredComponents.withUnsafeBufferPointer { otherBuffer in
                 excludedComponents.withUnsafeBufferPointer { excludedBuffer in
                     @inline(__always)
                     func passesMembership(_ slot: SlotIndex) -> Bool {
@@ -931,7 +884,6 @@
                             handler(repeat (each T).makeResolved(access: each accessors, entityID: entityID))
                         }
                     }
->>>>>>> 8728c351
                 }
             }
         }

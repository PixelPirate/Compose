--- conflicted
+++ resolved
@@ -25,7 +25,6 @@
     }
 
     @inlinable @inline(__always)
-<<<<<<< HEAD
     public func resourceVersion<R>(_ type: R.Type = R.self) -> UInt64? {
         coordinator.resourceVersion(type)
     }
@@ -48,7 +47,9 @@
     @inlinable @inline(__always)
     public func resourceIfUpdated<R>(_ type: R.Type = R.self, since snapshot: Coordinator.ResourceVersionSnapshot) -> R? {
         coordinator.resourceIfUpdated(type, since: snapshot)
-=======
+    }
+
+    @inlinable @inline(__always)
     public func eventWriter<E: Event>(_ type: E.Type = E.self) -> EventWriter<E> {
         coordinator.eventWriter(type)
     }
@@ -66,7 +67,6 @@
     @inlinable @inline(__always)
     public func drainEvents<E: Event>(_ type: E.Type = E.self) -> [E] {
         coordinator.drainEvents(type)
->>>>>>> e8a01da3
     }
 
     @inlinable @inline(__always)

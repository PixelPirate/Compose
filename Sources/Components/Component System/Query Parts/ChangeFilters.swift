--- conflicted
+++ resolved
@@ -9,14 +9,9 @@
     public static var componentTag: ComponentTag { C.componentTag }
 }
 
-<<<<<<< HEAD
-/// Alias mirroring the user-facing "updated" terminology for change-filtered queries.
-public typealias Updated<C: Component> = Changed<C>
-=======
 /// Causes a query to only return results when `Component` was removed since the querying system last ran.
 /// Destroying an entity does not trigger this filter.
 /// - Note: Removals are deferred operations which only apply at the end of a schedule.
 public struct Removed<C: Component>: Component {
     public static var componentTag: ComponentTag { C.componentTag }
-}
->>>>>>> d6943664
+}
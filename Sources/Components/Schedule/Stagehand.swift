@usableFromInline
struct ScheduledStage {
    @usableFromInline
    let systems: [System]
}

@usableFromInline
final class Stagehand {
    private let systems: ArraySlice<any System>

    @usableFromInline
    init(systems: ArraySlice<any System>) {
        self.systems = systems
    }

    /// Greedy packing into conflict-free parallel stages
    @usableFromInline
    func buildStages() -> [ScheduledStage] { // TODO: Cache stages as one single [any System] until systems change.
        // Work on a mutable list of unscheduled systems
        var unscheduled: [any System] = Array(systems)
        var scheduledIDs = Set<SystemID>()
        var stages: [ScheduledStage] = []

        while !unscheduled.isEmpty {
            // Build one stage at a time from systems whose dependencies are satisfied
            var stage: [System] = []
<<<<<<< HEAD
            stage.reserveCapacity(remaining.count)
=======
            var stageSystemIDs = Set<SystemID>()

            // Conflict tracking for this stage
>>>>>>> a85586ba
            var stageResourceReaders = Set<ResourceKey>()
            var stageResourceWriters = Set<ResourceKey>()
            var stageComponentReaders = ComponentSignature()
            var stageComponentWriters = ComponentSignature()

            // We try to add as many as possible to this stage
            var progressed = true
            while progressed {
                progressed = false

                var i = 0
                while i < unscheduled.count {
                    let system = unscheduled[i]

                    // Only consider systems whose runAfter deps are already scheduled.
                    // Note: Dependencies must be in earlier stages; we do NOT allow a system
                    // to depend on something in the same stage, since stages run in parallel.
                    let deps = system.metadata.runAfter
                    let depsSatisfied = deps.isSubset(of: scheduledIDs)
                    if !depsSatisfied {
                        i += 1
                        continue
                    }

                    // Prepare per-system access sets
                    let accesses = system.metadata.resourceAccess
                    var systemResourceReaders = Set<ResourceKey>()
                    var systemResourceWriters = Set<ResourceKey>()
                    for (key, access) in accesses {
                        switch access {
                        case .read:  systemResourceReaders.insert(key)
                        case .write: systemResourceWriters.insert(key)
                        }
                    }
                    let systemComponentReaders = system.metadata.readSignature
                    let systemComponentWriters = system.metadata.writeSignature

                    // Conflict rules (unchanged):
                    // - A writer conflicts with any existing reader/writer of same resource
                    // - A reader conflicts with existing writer of same resource
                    let writeResourceConflict = !systemResourceWriters.isDisjoint(with: stageResourceReaders.union(stageResourceWriters))
                    let readResourceConflict  = !systemResourceReaders.isDisjoint(with: stageResourceWriters)
                    let writeComponentConflict = !systemComponentWriters.isDisjoint(with: stageComponentReaders.union(stageComponentWriters))
                    let readComponentConflict  = !systemComponentReaders.isDisjoint(with: stageComponentWriters)

                    if writeResourceConflict || readResourceConflict || writeComponentConflict || readComponentConflict {
                        // Can't place this system in the current stage; try next
                        i += 1
                        continue
                    }

                    // If no conflicts and deps satisfied, schedule it into this stage
                    stage.append(system)
                    stageSystemIDs.insert(type(of: system).id)
                    stageResourceReaders.formUnion(systemResourceReaders)
                    stageResourceWriters.formUnion(systemResourceWriters)
                    stageComponentReaders.formUnion(systemComponentReaders)
                    stageComponentWriters.formUnion(systemComponentWriters)

                    // Remove from unscheduled and mark progress
                    unscheduled.remove(at: i)
                    progressed = true
                    // Do not increment i; we removed the current element
                }
            }

            // If we couldn't add anything to this stage:
            if stage.isEmpty {
                // Either all remaining systems are blocked by dependencies (cycle),
                // or something unexpected happened. Detect a cycle in runAfter.
                let countBlockedByDeps = unscheduled.filter { !$0.metadata.runAfter.isSubset(of: scheduledIDs) }.count
                if countBlockedByDeps == unscheduled.count {
                    // All remaining systems are waiting on deps that will never resolve -> cycle.
                    let remainingIDs = unscheduled.map { type(of: $0).id }
                    preconditionFailure("Cyclic runAfter dependencies detected among systems: \(remainingIDs)")
                } else {
                    // There exist systems with deps satisfied, but none fit due to conflicts.
                    // Start a new stage by force-picking one with satisfied deps to make progress.
                    if let idx = unscheduled.firstIndex(where: { $0.metadata.runAfter.isSubset(of: scheduledIDs) }) {
                        let first = unscheduled.remove(at: idx)
                        stage = [first]
                    } else {
                        // Should not happen because countBlockedByDeps != unscheduled.count
                        let first = unscheduled.removeFirst()
                        stage = [first]
                    }
                }
            }

            // Finalize stage and mark its systems as scheduled
            for sys in stage {
                scheduledIDs.insert(type(of: sys).id)
            }
            stages.append(ScheduledStage(systems: stage))
        }

        return stages
    }
}<|MERGE_RESOLUTION|>--- conflicted
+++ resolved
@@ -24,13 +24,10 @@
         while !unscheduled.isEmpty {
             // Build one stage at a time from systems whose dependencies are satisfied
             var stage: [System] = []
-<<<<<<< HEAD
             stage.reserveCapacity(remaining.count)
-=======
             var stageSystemIDs = Set<SystemID>()
 
             // Conflict tracking for this stage
->>>>>>> a85586ba
             var stageResourceReaders = Set<ResourceKey>()
             var stageResourceWriters = Set<ResourceKey>()
             var stageComponentReaders = ComponentSignature()
